package connectivity

import (
	"fmt"

	"github.com/aws/aws-sdk-go/aws"
	"github.com/aws/aws-sdk-go/aws/credentials"
	"github.com/aws/aws-sdk-go/aws/endpoints"
	"github.com/aws/aws-sdk-go/aws/session"
	"github.com/aws/aws-sdk-go/service/s3"
<<<<<<< HEAD
	as "github.com/tencentyun/tcecloud-sdk-go/tcecloud/as/v20180419"

	//cam "github.com/tencentyun/tcecloud-sdk-go/tcecloud/cam/v20190116"
	cbs "github.com/tencentyun/tcecloud-sdk-go/tcecloud/cbs/v20170312"
	//cdb "github.com/tencentyun/tcecloud-sdk-go/tcecloud/cdb/v20170320"
	//cdn "github.com/tencentyun/tcecloud-sdk-go/tcecloud/cdn/v20180606"
	cfs "github.com/tencentyun/tcecloud-sdk-go/tcecloud/cfs/v20190719"
	clb "github.com/tencentyun/tcecloud-sdk-go/tcecloud/clb/v20180317"
	"github.com/tencentyun/tcecloud-sdk-go/tcecloud/common"
	"github.com/tencentyun/tcecloud-sdk-go/tcecloud/common/profile"
	cvm "github.com/tencentyun/tcecloud-sdk-go/tcecloud/cvm/v20170312"

	//dayu "github.com/tencentyun/tcecloud-sdk-go/tcecloud/dayu/v20180709"
	dc "github.com/tencentyun/tcecloud-sdk-go/tcecloud/dc/v20180410"
	//gaap "github.com/tencentyun/tcecloud-sdk-go/tcecloud/gaap/v20180529"
	//mongodb "github.com/tencentyun/tcecloud-sdk-go/tcecloud/mongodb/v20180408"
	monitor "github.com/tencentyun/tcecloud-sdk-go/tcecloud/monitor/v20180724"
	redis "github.com/tencentyun/tcecloud-sdk-go/tcecloud/redis/v20180412"

	//scf "github.com/tencentyun/tcecloud-sdk-go/tcecloud/scf/v20180416"
	//tag "github.com/tencentyun/tcecloud-sdk-go/tcecloud/tag/v20180813"
	//tcaplusdb "github.com/tencentyun/tcecloud-sdk-go/tcecloud/tcaplusdb/v20190823"
	tke "github.com/tencentyun/tcecloud-sdk-go/tcecloud/tke/v20180525"
	vpc "github.com/tencentyun/tcecloud-sdk-go/tcecloud/vpc/v20170312"
	//ssl "github.com/tencentyun/tcecloud-sdk-go/tcecloud/wss/v20180426"
=======
	as "github.com/tencentcloud/tencentcloud-sdk-go/tencentcloud/as/v20180419"
	cam "github.com/tencentcloud/tencentcloud-sdk-go/tencentcloud/cam/v20190116"
	cbs "github.com/tencentcloud/tencentcloud-sdk-go/tencentcloud/cbs/v20170312"
	cdb "github.com/tencentcloud/tencentcloud-sdk-go/tencentcloud/cdb/v20170320"
	cdn "github.com/tencentcloud/tencentcloud-sdk-go/tencentcloud/cdn/v20180606"
	cfs "github.com/tencentcloud/tencentcloud-sdk-go/tencentcloud/cfs/v20190719"
	clb "github.com/tencentcloud/tencentcloud-sdk-go/tencentcloud/clb/v20180317"
	"github.com/tencentcloud/tencentcloud-sdk-go/tencentcloud/common"
	"github.com/tencentcloud/tencentcloud-sdk-go/tencentcloud/common/profile"
	cvm "github.com/tencentcloud/tencentcloud-sdk-go/tencentcloud/cvm/v20170312"
	dayu "github.com/tencentcloud/tencentcloud-sdk-go/tencentcloud/dayu/v20180709"
	dc "github.com/tencentcloud/tencentcloud-sdk-go/tencentcloud/dc/v20180410"
	es "github.com/tencentcloud/tencentcloud-sdk-go/tencentcloud/es/v20180416"
	gaap "github.com/tencentcloud/tencentcloud-sdk-go/tencentcloud/gaap/v20180529"
	mongodb "github.com/tencentcloud/tencentcloud-sdk-go/tencentcloud/mongodb/v20180408"
	monitor "github.com/tencentcloud/tencentcloud-sdk-go/tencentcloud/monitor/v20180724"
	redis "github.com/tencentcloud/tencentcloud-sdk-go/tencentcloud/redis/v20180412"
	scf "github.com/tencentcloud/tencentcloud-sdk-go/tencentcloud/scf/v20180416"
	sts "github.com/tencentcloud/tencentcloud-sdk-go/tencentcloud/sts/v20180813"
	tag "github.com/tencentcloud/tencentcloud-sdk-go/tencentcloud/tag/v20180813"
	tcaplusdb "github.com/tencentcloud/tencentcloud-sdk-go/tencentcloud/tcaplusdb/v20190823"
	tke "github.com/tencentcloud/tencentcloud-sdk-go/tencentcloud/tke/v20180525"
	vpc "github.com/tencentcloud/tencentcloud-sdk-go/tencentcloud/vpc/v20170312"
	ssl "github.com/tencentcloud/tencentcloud-sdk-go/tencentcloud/wss/v20180426"
>>>>>>> 99cd9ee6
)

// TencentCloudClient is client for all TencentCloud service
type TencentCloudClient struct {
	Credential *common.Credential
	Region     string
	Protocol   string
	Domain     string

<<<<<<< HEAD
	cosConn *s3.S3
	//mysqlConn   *cdb.Client
	redisConn *redis.Client
	asConn    *as.Client
	vpcConn   *vpc.Client
	cbsConn   *cbs.Client
	cvmConn   *cvm.Client
	clbConn   *clb.Client
	//dayuConn    *dayu.Client
	dcConn *dc.Client
	//tagConn *tag.Client
	//mongodbConn *mongodb.Client
	tkeConn *tke.Client
	//camConn     *cam.Client
	//gaapConn    *gaap.Client
	//sslConn     *ssl.Client
	cfsConn *cfs.Client
	//scfConn     *scf.Client
	//tcaplusConn *tcaplusdb.Client
	//cdnConn     *cdn.Client
=======
	cosConn     *s3.S3
	mysqlConn   *cdb.Client
	redisConn   *redis.Client
	asConn      *as.Client
	vpcConn     *vpc.Client
	cbsConn     *cbs.Client
	cvmConn     *cvm.Client
	clbConn     *clb.Client
	dayuConn    *dayu.Client
	dcConn      *dc.Client
	tagConn     *tag.Client
	mongodbConn *mongodb.Client
	tkeConn     *tke.Client
	camConn     *cam.Client
	stsConn     *sts.Client
	gaapConn    *gaap.Client
	sslConn     *ssl.Client
	cfsConn     *cfs.Client
	scfConn     *scf.Client
	tcaplusConn *tcaplusdb.Client
	cdnConn     *cdn.Client
>>>>>>> 99cd9ee6
	monitorConn *monitor.Client
	esConn      *es.Client
}

// NewClientProfile returns a new ClientProfile
func (me *TencentCloudClient) NewClientProfile(timeout int) *profile.ClientProfile {
	cpf := profile.NewClientProfile()

	// all request use method POST
	cpf.HttpProfile.ReqMethod = "POST"
	// request timeout
	cpf.HttpProfile.ReqTimeout = timeout
	// request protocol
	cpf.HttpProfile.Scheme = me.Protocol
	// request domain
	cpf.HttpProfile.RootDomain = me.Domain
	// default language
	//cpf.Language = "en-US"

	return cpf
}

// UseCosClient returns cos client for service
func (me *TencentCloudClient) UseCosClient() *s3.S3 {
	if me.cosConn != nil {
		return me.cosConn
	}

	resolver := func(service, region string, optFns ...func(*endpoints.Options)) (endpoints.ResolvedEndpoint, error) {
		if service == endpoints.S3ServiceID {
			return endpoints.ResolvedEndpoint{
				URL:           fmt.Sprintf("https://cos.%s.myqcloud.com", region),
				SigningRegion: region,
			}, nil
		}
		return endpoints.DefaultResolver().EndpointFor(service, region, optFns...)
	}

	creds := credentials.NewStaticCredentials(me.Credential.SecretId, me.Credential.SecretKey, me.Credential.Token)
	sess := session.Must(session.NewSession(&aws.Config{
		Credentials:      creds,
		Region:           aws.String(me.Region),
		EndpointResolver: endpoints.ResolverFunc(resolver),
	}))

	return s3.New(sess)
}

/*
// UseMysqlClient returns mysql(cdb) client for service
func (me *TencentCloudClient) UseMysqlClient() *cdb.Client {
	if me.mysqlConn != nil {
		return me.mysqlConn
	}

	cpf := me.NewClientProfile(300)
	me.mysqlConn, _ = cdb.NewClient(me.Credential, me.Region, cpf)
	me.mysqlConn.WithHttpTransport(&LogRoundTripper{})

	return me.mysqlConn
}
*/
// UseRedisClient returns redis client for service
func (me *TencentCloudClient) UseRedisClient() *redis.Client {
	if me.redisConn != nil {
		return me.redisConn
	}

	cpf := me.NewClientProfile(300)
	me.redisConn, _ = redis.NewClient(me.Credential, me.Region, cpf)
	me.redisConn.WithHttpTransport(&LogRoundTripper{})

	return me.redisConn
}

// UseAsClient returns as client for service
func (me *TencentCloudClient) UseAsClient() *as.Client {
	if me.asConn != nil {
		return me.asConn
	}

	cpf := me.NewClientProfile(300)
	me.asConn, _ = as.NewClient(me.Credential, me.Region, cpf)
	me.asConn.WithHttpTransport(&LogRoundTripper{})

	return me.asConn
}

// UseVpcClient returns vpc client for service
func (me *TencentCloudClient) UseVpcClient() *vpc.Client {
	if me.vpcConn != nil {
		return me.vpcConn
	}

	cpf := me.NewClientProfile(300)
	me.vpcConn, _ = vpc.NewClient(me.Credential, me.Region, cpf)
	me.vpcConn.WithHttpTransport(&LogRoundTripper{})

	return me.vpcConn
}

// UseCbsClient returns cbs client for service
func (me *TencentCloudClient) UseCbsClient() *cbs.Client {
	if me.cbsConn != nil {
		return me.cbsConn
	}

	cpf := me.NewClientProfile(300)
	me.cbsConn, _ = cbs.NewClient(me.Credential, me.Region, cpf)
	me.cbsConn.WithHttpTransport(&LogRoundTripper{})

	return me.cbsConn
}

// UseDcClient returns dc client for service
func (me *TencentCloudClient) UseDcClient() *dc.Client {
	if me.dcConn != nil {
		return me.dcConn
	}

	cpf := me.NewClientProfile(300)
	me.dcConn, _ = dc.NewClient(me.Credential, me.Region, cpf)
	me.dcConn.WithHttpTransport(&LogRoundTripper{})

	return me.dcConn
}

/*
// UseMongodbClient returns mongodb client for service
func (me *TencentCloudClient) UseMongodbClient() *mongodb.Client {
	if me.mongodbConn != nil {
		return me.mongodbConn
	}

	cpf := me.NewClientProfile(300)
	me.mongodbConn, _ = mongodb.NewClient(me.Credential, me.Region, cpf)
	me.mongodbConn.WithHttpTransport(&LogRoundTripper{})

	return me.mongodbConn
}
*/
// UseClbClient returns clb client for service
func (me *TencentCloudClient) UseClbClient() *clb.Client {
	if me.clbConn != nil {
		return me.clbConn
	}

	cpf := me.NewClientProfile(300)
	me.clbConn, _ = clb.NewClient(me.Credential, me.Region, cpf)
	me.clbConn.WithHttpTransport(&LogRoundTripper{})

	return me.clbConn
}

// UseCvmClient returns cvm client for service
func (me *TencentCloudClient) UseCvmClient() *cvm.Client {
	if me.cvmConn != nil {
		return me.cvmConn
	}

	cpf := me.NewClientProfile(300)
	me.cvmConn, _ = cvm.NewClient(me.Credential, me.Region, cpf)
	me.cvmConn.WithHttpTransport(&LogRoundTripper{})

	return me.cvmConn
}

/*
// UseTagClient returns tag client for service
func (me *TencentCloudClient) UseTagClient() *tag.Client {
	if me.tagConn != nil {
		return me.tagConn
	}

	cpf := me.NewClientProfile(300)
	me.tagConn, _ = tag.NewClient(me.Credential, me.Region, cpf)
	me.tagConn.WithHttpTransport(&LogRoundTripper{})

	return me.tagConn
}
*/
// UseTkeClient returns tke client for service
func (me *TencentCloudClient) UseTkeClient() *tke.Client {
	if me.tkeConn != nil {
		return me.tkeConn
	}

	cpf := me.NewClientProfile(300)
	me.tkeConn, _ = tke.NewClient(me.Credential, me.Region, cpf)
	me.tkeConn.WithHttpTransport(&LogRoundTripper{})

	return me.tkeConn
}

/*
// UseGaapClient returns gaap client for service
func (me *TencentCloudClient) UseGaapClient() *gaap.Client {
	if me.gaapConn != nil {
		return me.gaapConn
	}

	cpf := me.NewClientProfile(300)
	me.gaapConn, _ = gaap.NewClient(me.Credential, me.Region, cpf)
	me.gaapConn.WithHttpTransport(&LogRoundTripper{})

	return me.gaapConn
}
*/
/*
// UseSslClient returns ssl client for service
func (me *TencentCloudClient) UseSslClient() *ssl.Client {
	if me.sslConn != nil {
		return me.sslConn
	}

	cpf := me.NewClientProfile(300)
	me.sslConn, _ = ssl.NewClient(me.Credential, me.Region, cpf)
	me.sslConn.WithHttpTransport(&LogRoundTripper{})

	return me.sslConn
}
*/
/*
// UseCamClient returns cam client for service
func (me *TencentCloudClient) UseCamClient() *cam.Client {
	if me.camConn != nil {
		return me.camConn
	}

	cpf := me.NewClientProfile(300)
	me.camConn, _ = cam.NewClient(me.Credential, me.Region, cpf)
	me.camConn.WithHttpTransport(&LogRoundTripper{})

	return me.camConn
}
<<<<<<< HEAD
*/
=======

// UseStsClient returns sts client for service
func (me *TencentCloudClient) UseStsClient() *sts.Client {
	/*
		me.Credential will changed, don't cache it
		if me.stsConn != nil {
			return me.stsConn
		}
	*/

	cpf := me.NewClientProfile(300)
	me.stsConn, _ = sts.NewClient(me.Credential, me.Region, cpf)
	me.stsConn.WithHttpTransport(&LogRoundTripper{})

	return me.stsConn
}

>>>>>>> 99cd9ee6
// UseCfsClient returns cfs client for service
func (me *TencentCloudClient) UseCfsClient() *cfs.Client {
	if me.cfsConn != nil {
		return me.cfsConn
	}

	cpf := me.NewClientProfile(300)
	me.cfsConn, _ = cfs.NewClient(me.Credential, me.Region, cpf)
	me.cfsConn.WithHttpTransport(&LogRoundTripper{})

	return me.cfsConn
}

/*
// UseScfClient returns scf client for service
func (me *TencentCloudClient) UseScfClient() *scf.Client {
	if me.scfConn != nil {
		return me.scfConn
	}

	cpf := me.NewClientProfile(300)
	me.scfConn, _ = scf.NewClient(me.Credential, me.Region, cpf)
	me.scfConn.WithHttpTransport(&LogRoundTripper{})

	return me.scfConn
}
*/
/*
// UseTcaplusClient returns tcaplush client for service
func (me *TencentCloudClient) UseTcaplusClient() *tcaplusdb.Client {
	if me.tcaplusConn != nil {
		return me.tcaplusConn
	}

	cpf := me.NewClientProfile(300)
	me.tcaplusConn, _ = tcaplusdb.NewClient(me.Credential, me.Region, cpf)
	me.tcaplusConn.WithHttpTransport(&LogRoundTripper{})

	return me.tcaplusConn
}
*/
/*
// UseDayuClient returns dayu client for service
func (me *TencentCloudClient) UseDayuClient() *dayu.Client {
	if me.dayuConn != nil {
		return me.dayuConn
	}

	cpf := me.NewClientProfile(300)
	me.dayuConn, _ = dayu.NewClient(me.Credential, me.Region, cpf)
	me.dayuConn.WithHttpTransport(&LogRoundTripper{})

	return me.dayuConn
}
*/
/*
// UseCdnClient returns cdn client for service
func (me *TencentCloudClient) UseCdnClient() *cdn.Client {
	if me.cdnConn != nil {
		return me.cdnConn
	}

	cpf := me.NewClientProfile(300)
	me.cdnConn, _ = cdn.NewClient(me.Credential, me.Region, cpf)
	me.cdnConn.WithHttpTransport(&LogRoundTripper{})

	return me.cdnConn
}
*/
// UseMonitorClient returns monitor client for service
func (me *TencentCloudClient) UseMonitorClient() *monitor.Client {
	if me.monitorConn != nil {
		return me.monitorConn
	}

	cpf := me.NewClientProfile(300)
	me.monitorConn, _ = monitor.NewClient(me.Credential, me.Region, cpf)
	me.monitorConn.WithHttpTransport(&LogRoundTripper{})

	return me.monitorConn
}

// UseEsClient returns es client for service
func (me *TencentCloudClient) UseEsClient() *es.Client {
	if me.esConn != nil {
		return me.esConn
	}

	cpf := me.NewClientProfile(300)
	me.esConn, _ = es.NewClient(me.Credential, me.Region, cpf)
	me.esConn.WithHttpTransport(&LogRoundTripper{})

	return me.esConn
}<|MERGE_RESOLUTION|>--- conflicted
+++ resolved
@@ -8,7 +8,6 @@
 	"github.com/aws/aws-sdk-go/aws/endpoints"
 	"github.com/aws/aws-sdk-go/aws/session"
 	"github.com/aws/aws-sdk-go/service/s3"
-<<<<<<< HEAD
 	as "github.com/tencentyun/tcecloud-sdk-go/tcecloud/as/v20180419"
 
 	//cam "github.com/tencentyun/tcecloud-sdk-go/tcecloud/cam/v20190116"
@@ -34,32 +33,7 @@
 	tke "github.com/tencentyun/tcecloud-sdk-go/tcecloud/tke/v20180525"
 	vpc "github.com/tencentyun/tcecloud-sdk-go/tcecloud/vpc/v20170312"
 	//ssl "github.com/tencentyun/tcecloud-sdk-go/tcecloud/wss/v20180426"
-=======
-	as "github.com/tencentcloud/tencentcloud-sdk-go/tencentcloud/as/v20180419"
-	cam "github.com/tencentcloud/tencentcloud-sdk-go/tencentcloud/cam/v20190116"
-	cbs "github.com/tencentcloud/tencentcloud-sdk-go/tencentcloud/cbs/v20170312"
-	cdb "github.com/tencentcloud/tencentcloud-sdk-go/tencentcloud/cdb/v20170320"
-	cdn "github.com/tencentcloud/tencentcloud-sdk-go/tencentcloud/cdn/v20180606"
-	cfs "github.com/tencentcloud/tencentcloud-sdk-go/tencentcloud/cfs/v20190719"
-	clb "github.com/tencentcloud/tencentcloud-sdk-go/tencentcloud/clb/v20180317"
-	"github.com/tencentcloud/tencentcloud-sdk-go/tencentcloud/common"
-	"github.com/tencentcloud/tencentcloud-sdk-go/tencentcloud/common/profile"
-	cvm "github.com/tencentcloud/tencentcloud-sdk-go/tencentcloud/cvm/v20170312"
-	dayu "github.com/tencentcloud/tencentcloud-sdk-go/tencentcloud/dayu/v20180709"
-	dc "github.com/tencentcloud/tencentcloud-sdk-go/tencentcloud/dc/v20180410"
-	es "github.com/tencentcloud/tencentcloud-sdk-go/tencentcloud/es/v20180416"
-	gaap "github.com/tencentcloud/tencentcloud-sdk-go/tencentcloud/gaap/v20180529"
-	mongodb "github.com/tencentcloud/tencentcloud-sdk-go/tencentcloud/mongodb/v20180408"
-	monitor "github.com/tencentcloud/tencentcloud-sdk-go/tencentcloud/monitor/v20180724"
-	redis "github.com/tencentcloud/tencentcloud-sdk-go/tencentcloud/redis/v20180412"
-	scf "github.com/tencentcloud/tencentcloud-sdk-go/tencentcloud/scf/v20180416"
-	sts "github.com/tencentcloud/tencentcloud-sdk-go/tencentcloud/sts/v20180813"
-	tag "github.com/tencentcloud/tencentcloud-sdk-go/tencentcloud/tag/v20180813"
-	tcaplusdb "github.com/tencentcloud/tencentcloud-sdk-go/tencentcloud/tcaplusdb/v20190823"
-	tke "github.com/tencentcloud/tencentcloud-sdk-go/tencentcloud/tke/v20180525"
-	vpc "github.com/tencentcloud/tencentcloud-sdk-go/tencentcloud/vpc/v20170312"
-	ssl "github.com/tencentcloud/tencentcloud-sdk-go/tencentcloud/wss/v20180426"
->>>>>>> 99cd9ee6
+	//sts "github.com/tencentyun/tcecloud-sdk-go/tcecloud/sts/v20180813"
 )
 
 // TencentCloudClient is client for all TencentCloud service
@@ -69,7 +43,6 @@
 	Protocol   string
 	Domain     string
 
-<<<<<<< HEAD
 	cosConn *s3.S3
 	//mysqlConn   *cdb.Client
 	redisConn *redis.Client
@@ -80,9 +53,10 @@
 	clbConn   *clb.Client
 	//dayuConn    *dayu.Client
 	dcConn *dc.Client
-	//tagConn *tag.Client
+	//tagConn     *tag.Client
 	//mongodbConn *mongodb.Client
 	tkeConn *tke.Client
+	//stsConn *sts.Client
 	//camConn     *cam.Client
 	//gaapConn    *gaap.Client
 	//sslConn     *ssl.Client
@@ -90,31 +64,8 @@
 	//scfConn     *scf.Client
 	//tcaplusConn *tcaplusdb.Client
 	//cdnConn     *cdn.Client
-=======
-	cosConn     *s3.S3
-	mysqlConn   *cdb.Client
-	redisConn   *redis.Client
-	asConn      *as.Client
-	vpcConn     *vpc.Client
-	cbsConn     *cbs.Client
-	cvmConn     *cvm.Client
-	clbConn     *clb.Client
-	dayuConn    *dayu.Client
-	dcConn      *dc.Client
-	tagConn     *tag.Client
-	mongodbConn *mongodb.Client
-	tkeConn     *tke.Client
-	camConn     *cam.Client
-	stsConn     *sts.Client
-	gaapConn    *gaap.Client
-	sslConn     *ssl.Client
-	cfsConn     *cfs.Client
-	scfConn     *scf.Client
-	tcaplusConn *tcaplusdb.Client
-	cdnConn     *cdn.Client
->>>>>>> 99cd9ee6
 	monitorConn *monitor.Client
-	esConn      *es.Client
+	//esConn      *es.Client
 }
 
 // NewClientProfile returns a new ClientProfile
@@ -348,18 +299,16 @@
 
 	return me.camConn
 }
-<<<<<<< HEAD
-*/
-=======
-
+*/
+/*
 // UseStsClient returns sts client for service
 func (me *TencentCloudClient) UseStsClient() *sts.Client {
-	/*
+	/-*
 		me.Credential will changed, don't cache it
 		if me.stsConn != nil {
 			return me.stsConn
 		}
-	*/
+	*-/
 
 	cpf := me.NewClientProfile(300)
 	me.stsConn, _ = sts.NewClient(me.Credential, me.Region, cpf)
@@ -367,8 +316,7 @@
 
 	return me.stsConn
 }
-
->>>>>>> 99cd9ee6
+*/
 // UseCfsClient returns cfs client for service
 func (me *TencentCloudClient) UseCfsClient() *cfs.Client {
 	if me.cfsConn != nil {
@@ -451,6 +399,7 @@
 	return me.monitorConn
 }
 
+/*
 // UseEsClient returns es client for service
 func (me *TencentCloudClient) UseEsClient() *es.Client {
 	if me.esConn != nil {
@@ -462,4 +411,5 @@
 	me.esConn.WithHttpTransport(&LogRoundTripper{})
 
 	return me.esConn
-}+}
+*/