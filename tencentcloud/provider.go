/*
The TencentCloud provider is used to interact with many resources supported by TencentCloud. The provider needs to be configured with the proper credentials before it can be used.

The TencentCloud provider is used to interact with the many resources supported by [TencentCloud](https://intl.cloud.tencent.com).
The provider needs to be configured with the proper credentials before it can be used.

Use the navigation to the left to read about the available resources.

Example Usage

```hcl
# Configure the TencentCloud Provider
provider "tencentcloud" {
  secret_id  = "${var.secret_id}"
  secret_key = "${var.secret_key}"
  region     = "${var.region}"
}
```

Resources List

Data Sources
  tencentcloud_as_scaling_configs
  tencentcloud_as_scaling_groups
  tencentcloud_as_scaling_policies
  tencentcloud_availability_zones
  tencentcloud_cam_roles
  tencentcloud_cam_role_policy_attachments
  tencentcloud_cam_policies
  tencentcloud_cam_users
  tencentcloud_cam_user_policy_attachments
  tencentcloud_cam_groups
  tencentcloud_cam_group_policy_attachments
  tencentcloud_cam_group_memberships
  tencentcloud_cam_saml_providers
  tencentcloud_cbs_snapshots
  tencentcloud_cbs_storages
  tencentcloud_ccn_bandwidth_limits
  tencentcloud_ccn_instances
  tencentcloud_cfs_file_systems
  tencentcloud_cfs_access_groups
  tencentcloud_cfs_access_rules
  tencentcloud_clb_instances
  tencentcloud_clb_listeners
  tencentcloud_clb_listener_rules
  tencentcloud_clb_attachments
  tencentcloud_clb_redirections
  tencentcloud_container_cluster_instances
  tencentcloud_container_clusters
  tencentcloud_cos_bucket_object
  tencentcloud_cos_buckets
  tencentcloud_dc_instances
  tencentcloud_dc_gateway_ccn_routes
  tencentcloud_dc_gateway_instances
  tencentcloud_dcx_instances
  tencentcloud_dnats
  tencentcloud_eip
  tencentcloud_eips
  tencentcloud_enis
  tencentcloud_gaap_certificates
  tencentcloud_gaap_http_domains
  tencentcloud_gaap_http_rules
  tencentcloud_gaap_layer4_listeners
  tencentcloud_gaap_layer7_listeners
  tencentcloud_gaap_proxies
  tencentcloud_gaap_realservers
  tencentcloud_gaap_security_policies
  tencentcloud_gaap_security_rules
  tencentcloud_image
  tencentcloud_instances
  tencentcloud_instance_types
  tencentcloud_key_pairs
  tencentcloud_kubernetes_clusters
  tencentcloud_mongodb_instances
  tencentcloud_mongodb_zone_config
  tencentcloud_mysql_backup_list
  tencentcloud_mysql_instance
  tencentcloud_mysql_parameter_list
  tencentcloud_mysql_zone_config
  tencentcloud_nats
  tencentcloud_nat_gateways
  tencentcloud_placement_groups
  tencentcloud_redis_instances
  tencentcloud_redis_zone_config
  tencentcloud_reserved_instance_configs
  tencentcloud_reserved_instances
  tencentcloud_route_table
  tencentcloud_scf_functions
  tencentcloud_scf_logs
  tencentcloud_scf_namespaces
  tencentcloud_security_group
  tencentcloud_security_groups
  tencentcloud_ssl_certificates
  tencentcloud_subnet
  tencentcloud_vpc
  tencentcloud_vpc_instances
  tencentcloud_vpc_route_tables
  tencentcloud_vpc_subnets

AS Resources
  tencentcloud_as_scaling_config
  tencentcloud_as_scaling_group
  tencentcloud_as_attachment
  tencentcloud_as_scaling_policy
  tencentcloud_as_schedule
  tencentcloud_as_lifecycle_hook
  tencentcloud_as_notification

CAM Resources
  tencentcloud_cam_role
  tencentcloud_cam_role_policy_attachment
  tencentcloud_cam_policy
  tencentcloud_cam_user
  tencentcloud_cam_user_policy_attachment
  tencentcloud_cam_group
  tencentcloud_cam_group_policy_attachment
  tencentcloud_cam_group_membership
  tencentcloud_cam_saml_provider

CBS Resources
  tencentcloud_cbs_storage
  tencentcloud_cbs_storage_attachment
  tencentcloud_cbs_snapshot
  tencentcloud_cbs_snapshot_policy

CCN Resources
  tencentcloud_ccn
  tencentcloud_ccn_attachment
  tencentcloud_ccn_bandwidth_limit

CFS Resources
  tencentcloud_cfs_file_system
  tencentcloud_cfs_access_group
  tencentcloud_cfs_access_rule

Container Cluster Resources
  tencentcloud_container_cluster
  tencentcloud_container_cluster_instance

CLB Resources
  tencentcloud_clb_instance
  tencentcloud_clb_listener
  tencentcloud_clb_listener_rule
  tencentcloud_clb_attachment
  tencentcloud_clb_redirection
  tencentcloud_lb
  tencentcloud_alb_server_attachment

COS Resources
  tencentcloud_cos_bucket
  tencentcloud_cos_bucket_object

CVM Resources
  tencentcloud_instance
  tencentcloud_eip
  tencentcloud_eip_association
  tencentcloud_key_pair
  tencentcloud_placement_group
  tencentcloud_reserved_instance

DC Resources
  tencentcloud_dcx

DCG Resources
  tencentcloud_dc_gateway
  tencentcloud_dc_gateway_ccn_route

GAAP Resources
  tencentcloud_gaap_proxy
  tencentcloud_gaap_realserver
  tencentcloud_gaap_layer4_listener
  tencentcloud_gaap_layer7_listener
  tencentcloud_gaap_http_domain
  tencentcloud_gaap_http_rule
  tencentcloud_gaap_certificate
  tencentcloud_gaap_security_policy
  tencentcloud_gaap_security_rule

Kubernetes Resources
  tencentcloud_kubernetes_cluster
  tencentcloud_kubernetes_scale_worker

MongoDB Resources
  tencentcloud_mongodb_instance
  tencentcloud_mongodb_sharding_instance

MySQL Resources
  tencentcloud_mysql_instance
  tencentcloud_mysql_readonly_instance
  tencentcloud_mysql_account
  tencentcloud_mysql_account_privilege
  tencentcloud_mysql_backup_policy

Redis Resources
  tencentcloud_redis_instance
  tencentcloud_redis_backup_config

SCF Resources
  tencentcloud_scf_function
  tencentcloud_scf_namespace

SSL Resources
  tencentcloud_ssl_certificate

VPC Resources
  tencentcloud_eni
  tencentcloud_eni_attachment
  tencentcloud_vpc
  tencentcloud_subnet
  tencentcloud_security_group
  tencentcloud_security_group_rule
  tencentcloud_security_group_lite_rule
  tencentcloud_route_table
  tencentcloud_route_entry
  tencentcloud_route_table_entry
  tencentcloud_dnat
  tencentcloud_nat_gateway

*/
package tencentcloud

import (
	"os"

	"github.com/hashicorp/terraform/helper/schema"
)

const (
	PROVIDER_SECRET_ID  = "TENCENTCLOUD_SECRET_ID"
	PROVIDER_SECRET_KEY = "TENCENTCLOUD_SECRET_KEY"
	PROVIDER_REGION     = "TENCENTCLOUD_REGION"
)

func Provider() *schema.Provider {
	return &schema.Provider{
		Schema: map[string]*schema.Schema{
			"secret_id": {
				Type:        schema.TypeString,
				Required:    true,
				DefaultFunc: schema.EnvDefaultFunc(PROVIDER_SECRET_ID, nil),
				Description: "Secret ID of Tencent Cloud",
			},
			"secret_key": {
				Type:        schema.TypeString,
				Required:    true,
				DefaultFunc: schema.EnvDefaultFunc(PROVIDER_SECRET_KEY, nil),
				Description: "Secret key of Tencent Cloud",
				Sensitive:   true,
			},
			"region": {
				Type:         schema.TypeString,
				Required:     true,
				DefaultFunc:  schema.EnvDefaultFunc(PROVIDER_REGION, nil),
				Description:  "Region of Tencent Cloud",
				InputDefault: "ap-guangzhou",
			},
		},

		DataSourcesMap: map[string]*schema.Resource{
			"tencentcloud_availability_zones":           dataSourceTencentCloudAvailabilityZones(),
			"tencentcloud_eip":                          dataSourceTencentCloudEip(),
			"tencentcloud_image":                        dataSourceTencentCloudSourceImages(),
			"tencentcloud_instance_types":               dataSourceInstanceTypes(),
			"tencentcloud_vpc":                          dataSourceTencentCloudVpc(),
			"tencentcloud_subnet":                       dataSourceTencentCloudSubnet(),
			"tencentcloud_route_table":                  dataSourceTencentCloudRouteTable(),
			"tencentcloud_security_group":               dataSourceTencentCloudSecurityGroup(),
			"tencentcloud_security_groups":              dataSourceTencentCloudSecurityGroups(),
			"tencentcloud_nats":                         dataSourceTencentCloudNats(),
			"tencentcloud_dnats":                        dataSourceTencentCloudDnats(),
			"tencentcloud_nat_gateways":                 dataSourceTencentCloudNatGateways(),
			"tencentcloud_container_clusters":           dataSourceTencentCloudContainerClusters(),
			"tencentcloud_container_cluster_instances":  dataSourceTencentCloudContainerClusterInstances(),
			"tencentcloud_mysql_backup_list":            dataSourceTencentMysqlBackupList(),
			"tencentcloud_mysql_zone_config":            dataSourceTencentMysqlZoneConfig(),
			"tencentcloud_mysql_parameter_list":         dataSourceTencentCloudMysqlParameterList(),
			"tencentcloud_mysql_instance":               dataSourceTencentCloudMysqlInstance(),
			"tencentcloud_cos_bucket_object":            dataSourceTencentCloudCosBucketObject(),
			"tencentcloud_cos_buckets":                  dataSourceTencentCloudCosBuckets(),
			"tencentcloud_redis_zone_config":            dataSourceTencentRedisZoneConfig(),
			"tencentcloud_redis_instances":              dataSourceTencentRedisInstances(),
			"tencentcloud_as_scaling_configs":           dataSourceTencentCloudAsScalingConfigs(),
			"tencentcloud_as_scaling_groups":            dataSourceTencentCloudAsScalingGroups(),
			"tencentcloud_as_scaling_policies":          dataSourceTencentCloudAsScalingPolicies(),
			"tencentcloud_vpc_instances":                dataSourceTencentCloudVpcInstances(),
			"tencentcloud_vpc_subnets":                  dataSourceTencentCloudVpcSubnets(),
			"tencentcloud_vpc_route_tables":             dataSourceTencentCloudVpcRouteTables(),
			"tencentcloud_ccn_instances":                dataSourceTencentCloudCcnInstances(),
			"tencentcloud_ccn_bandwidth_limits":         dataSourceTencentCloudCcnBandwidthLimits(),
			"tencentcloud_cbs_storages":                 dataSourceTencentCloudCbsStorages(),
			"tencentcloud_cbs_snapshots":                dataSourceTencentCloudCbsSnapshots(),
			"tencentcloud_dc_instances":                 dataSourceTencentCloudDcInstances(),
			"tencentcloud_clb_instances":                dataSourceTencentCloudClbInstances(),
			"tencentcloud_clb_listeners":                dataSourceTencentCloudClbListeners(),
			"tencentcloud_clb_listener_rules":           dataSourceTencentCloudClbListenerRules(),
			"tencentcloud_clb_attachments":              dataSourceTencentCloudClbServerAttachments(),
			"tencentcloud_clb_redirections":             dataSourceTencentCloudClbRedirections(),
			"tencentcloud_dcx_instances":                dataSourceTencentCloudDcxInstances(),
			"tencentcloud_mongodb_zone_config":          dataSourceTencentCloudMongodbZoneConfig(),
			"tencentcloud_mongodb_instances":            dataSourceTencentCloudMongodbInstances(),
			"tencentcloud_dc_gateway_instances":         dataSourceTencentCloudDcGatewayInstances(),
			"tencentcloud_dc_gateway_ccn_routes":        dataSourceTencentCloudDcGatewayCCNRoutes(),
			"tencentcloud_kubernetes_clusters":          dataSourceTencentCloudKubernetesClusters(),
			"tencentcloud_gaap_proxies":                 dataSourceTencentCloudGaapProxies(),
			"tencentcloud_gaap_realservers":             dataSourceTencentCloudGaapRealservers(),
			"tencentcloud_gaap_layer4_listeners":        dataSourceTencentCloudGaapLayer4Listeners(),
			"tencentcloud_gaap_layer7_listeners":        dataSourceTencentCloudGaapLayer7Listeners(),
			"tencentcloud_gaap_http_domains":            dataSourceTencentCloudGaapHttpDomains(),
			"tencentcloud_gaap_http_rules":              dataSourceTencentCloudGaapHttpRules(),
			"tencentcloud_gaap_security_policies":       dataSourceTencentCloudGaapSecurityPolices(),
			"tencentcloud_gaap_security_rules":          dataSourceTencentCloudGaapSecurityRules(),
			"tencentcloud_gaap_certificates":            dataSourceTencentCloudGaapCertificates(),
			"tencentcloud_ssl_certificates":             dataSourceTencentCloudSslCertificates(),
			"tencentcloud_instances":                    dataSourceTencentCloudInstances(),
			"tencentcloud_placement_groups":             dataSourceTencentCloudPlacementGroups(),
			"tencentcloud_eips":                         dataSourceTencentCloudEips(),
			"tencentcloud_key_pairs":                    dataSourceTencentCloudKeyPairs(),
			"tencentcloud_enis":                         dataSourceTencentCloudEnis(),
			"tencentcloud_cam_roles":                    dataSourceTencentCloudCamRoles(),
			"tencentcloud_cam_users":                    dataSourceTencentCloudCamUsers(),
			"tencentcloud_cam_groups":                   dataSourceTencentCloudCamGroups(),
			"tencentcloud_cam_group_memberships":        dataSourceTencentCloudCamGroupMemberships(),
			"tencentcloud_cam_policies":                 dataSourceTencentCloudCamPolicies(),
			"tencentcloud_cam_role_policy_attachments":  dataSourceTencentCloudCamRolePolicyAttachments(),
			"tencentcloud_cam_user_policy_attachments":  dataSourceTencentCloudCamUserPolicyAttachments(),
			"tencentcloud_cam_group_policy_attachments": dataSourceTencentCloudCamGroupPolicyAttachments(),
			"tencentcloud_cam_saml_providers":           dataSourceTencentCloudCamSAMLProviders(),
			"tencentcloud_reserved_instance_configs":    dataSourceTencentCloudReservedInstanceConfigs(),
			"tencentcloud_reserved_instances":           dataSourceTencentCloudReservedInstances(),
<<<<<<< HEAD
			"tencentcloud_scf_functions":                dataSourceTencentCloudScfFunctions(),
			"tencentcloud_scf_namespaces":               dataSourceTencentCloudScfNamespaces(),
			"tencentcloud_scf_logs":                     dataSourceTencentCloudScfLogs(),
=======
			"tencentcloud_cfs_file_systems":             dataSourceTencentCloudCfsFileSystems(),
			"tencentcloud_cfs_access_groups":            dataSourceTencentCloudCfsAccessGroups(),
			"tencentcloud_cfs_access_rules":             dataSourceTencentCloudCfsAccessRules(),
>>>>>>> 0ecae570
		},

		ResourcesMap: map[string]*schema.Resource{
			"tencentcloud_alb_server_attachment":       resourceTencentCloudAlbServerAttachment(),
			"tencentcloud_cbs_snapshot":                resourceTencentCloudCbsSnapshot(),
			"tencentcloud_cbs_snapshot_policy":         resourceTencentCloudCbsSnapshotPolicy(),
			"tencentcloud_cbs_storage":                 resourceTencentCloudCbsStorage(),
			"tencentcloud_cbs_storage_attachment":      resourceTencentCloudCbsStorageAttachment(),
			"tencentcloud_clb_instance":                resourceTencentCloudClbInstance(),
			"tencentcloud_clb_listener":                resourceTencentCloudClbListener(),
			"tencentcloud_clb_listener_rule":           resourceTencentCloudClbListenerRule(),
			"tencentcloud_clb_attachment":              resourceTencentCloudClbServerAttachment(),
			"tencentcloud_clb_redirection":             resourceTencentCloudClbRedirection(),
			"tencentcloud_container_cluster":           resourceTencentCloudContainerCluster(),
			"tencentcloud_container_cluster_instance":  resourceTencentCloudContainerClusterInstance(),
			"tencentcloud_dnat":                        resourceTencentCloudDnat(),
			"tencentcloud_eip":                         resourceTencentCloudEip(),
			"tencentcloud_eip_association":             resourceTencentCloudEipAssociation(),
			"tencentcloud_instance":                    resourceTencentCloudInstance(),
			"tencentcloud_key_pair":                    resourceTencentCloudKeyPair(),
			"tencentcloud_lb":                          resourceTencentCloudLB(),
			"tencentcloud_nat_gateway":                 resourceTencentCloudNatGateway(),
			"tencentcloud_route_entry":                 resourceTencentCloudRouteEntry(),
			"tencentcloud_route_table_entry":           resourceTencentCloudVpcRouteEntry(),
			"tencentcloud_route_table":                 resourceTencentCloudVpcRouteTable(),
			"tencentcloud_security_group":              resourceTencentCloudSecurityGroup(),
			"tencentcloud_security_group_rule":         resourceTencentCloudSecurityGroupRule(),
			"tencentcloud_subnet":                      resourceTencentCloudVpcSubnet(),
			"tencentcloud_vpc":                         resourceTencentCloudVpcInstance(),
			"tencentcloud_mysql_backup_policy":         resourceTencentCloudMysqlBackupPolicy(),
			"tencentcloud_mysql_account":               resourceTencentCloudMysqlAccount(),
			"tencentcloud_mysql_account_privilege":     resourceTencentCloudMysqlAccountPrivilege(),
			"tencentcloud_mysql_instance":              resourceTencentCloudMysqlInstance(),
			"tencentcloud_mysql_readonly_instance":     resourceTencentCloudMysqlReadonlyInstance(),
			"tencentcloud_cos_bucket":                  resourceTencentCloudCosBucket(),
			"tencentcloud_cos_bucket_object":           resourceTencentCloudCosBucketObject(),
			"tencentcloud_redis_instance":              resourceTencentCloudRedisInstance(),
			"tencentcloud_redis_backup_config":         resourceTencentCloudRedisBackupConfig(),
			"tencentcloud_as_scaling_config":           resourceTencentCloudAsScalingConfig(),
			"tencentcloud_as_scaling_group":            resourceTencentCloudAsScalingGroup(),
			"tencentcloud_as_attachment":               resourceTencentCloudAsAttachment(),
			"tencentcloud_as_scaling_policy":           resourceTencentCloudAsScalingPolicy(),
			"tencentcloud_as_schedule":                 resourceTencentCloudAsSchedule(),
			"tencentcloud_as_lifecycle_hook":           resourceTencentCloudAsLifecycleHook(),
			"tencentcloud_as_notification":             resourceTencentCloudAsNotification(),
			"tencentcloud_ccn":                         resourceTencentCloudCcn(),
			"tencentcloud_ccn_attachment":              resourceTencentCloudCcnAttachment(),
			"tencentcloud_ccn_bandwidth_limit":         resourceTencentCloudCcnBandwidthLimit(),
			"tencentcloud_dcx":                         resourceTencentCloudDcxInstance(),
			"tencentcloud_mongodb_instance":            resourceTencentCloudMongodbInstance(),
			"tencentcloud_mongodb_sharding_instance":   resourceTencentCloudMongodbShardingInstance(),
			"tencentcloud_dc_gateway":                  resourceTencentCloudDcGatewayInstance(),
			"tencentcloud_dc_gateway_ccn_route":        resourceTencentCloudDcGatewayCcnRouteInstance(),
			"tencentcloud_kubernetes_cluster":          resourceTencentCloudTkeCluster(),
			"tencentcloud_kubernetes_scale_worker":     resourceTencentCloudTkeScaleWorker(),
			"tencentcloud_gaap_proxy":                  resourceTencentCloudGaapProxy(),
			"tencentcloud_gaap_realserver":             resourceTencentCloudGaapRealserver(),
			"tencentcloud_gaap_layer4_listener":        resourceTencentCloudGaapLayer4Listener(),
			"tencentcloud_gaap_layer7_listener":        resourceTencentCloudGaapLayer7Listener(),
			"tencentcloud_gaap_http_domain":            resourceTencentCloudGaapHttpDomain(),
			"tencentcloud_gaap_http_rule":              resourceTencentCloudGaapHttpRule(),
			"tencentcloud_gaap_certificate":            resourceTencentCloudGaapCertificate(),
			"tencentcloud_gaap_security_policy":        resourceTencentCloudGaapSecurityPolicy(),
			"tencentcloud_gaap_security_rule":          resourceTencentCloudGaapSecurityRule(),
			"tencentcloud_ssl_certificate":             resourceTencentCloudSslCertificate(),
			"tencentcloud_security_group_lite_rule":    resourceTencentCloudSecurityGroupLiteRule(),
			"tencentcloud_placement_group":             resourceTencentCloudPlacementGroup(),
			"tencentcloud_eni":                         resourceTencentCloudEni(),
			"tencentcloud_eni_attachment":              resourceTencentCloudEniAttachment(),
			"tencentcloud_cam_role":                    resourceTencentCloudCamRole(),
			"tencentcloud_cam_user":                    resourceTencentCloudCamUser(),
			"tencentcloud_cam_policy":                  resourceTencentCloudCamPolicy(),
			"tencentcloud_cam_role_policy_attachment":  resourceTencentCloudCamRolePolicyAttachment(),
			"tencentcloud_cam_user_policy_attachment":  resourceTencentCloudCamUserPolicyAttachment(),
			"tencentcloud_cam_group_policy_attachment": resourceTencentCloudCamGroupPolicyAttachment(),
			"tencentcloud_cam_group":                   resourceTencentCloudCamGroup(),
			"tencentcloud_cam_group_membership":        resourceTencentCloudCamGroupMembership(),
			"tencentcloud_cam_saml_provider":           resourceTencentCloudCamSAMLProvider(),
			"tencentcloud_reserved_instance":           resourceTencentCloudReservedInstance(),
<<<<<<< HEAD
			"tencentcloud_scf_function":                resourceTencentCloudScfFunction(),
			"tencentcloud_scf_namespace":               resourceTencentCloudScfNamespace(),
=======
			"tencentcloud_cfs_file_system":             resourceTencentCloudCfsFileSystem(),
			"tencentcloud_cfs_access_group":            resourceTencentCloudCfsAccessGroup(),
			"tencentcloud_cfs_access_rule":             resourceTencentCloudCfsAccessRule(),
>>>>>>> 0ecae570
		},

		ConfigureFunc: providerConfigure,
	}
}

func providerConfigure(d *schema.ResourceData) (interface{}, error) {
	secretId, ok := d.GetOk("secret_id")
	if !ok {
		secretId = os.Getenv(PROVIDER_SECRET_ID)
	}
	secretKey, ok := d.GetOk("secret_key")
	if !ok {
		secretKey = os.Getenv(PROVIDER_SECRET_KEY)
	}
	region, ok := d.GetOk("region")
	if !ok {
		region = os.Getenv(PROVIDER_REGION)
	}
	config := Config{
		SecretId:  secretId.(string),
		SecretKey: secretKey.(string),
		Region:    region.(string),
	}
	return config.Client()
}<|MERGE_RESOLUTION|>--- conflicted
+++ resolved
@@ -327,15 +327,12 @@
 			"tencentcloud_cam_saml_providers":           dataSourceTencentCloudCamSAMLProviders(),
 			"tencentcloud_reserved_instance_configs":    dataSourceTencentCloudReservedInstanceConfigs(),
 			"tencentcloud_reserved_instances":           dataSourceTencentCloudReservedInstances(),
-<<<<<<< HEAD
+			"tencentcloud_cfs_file_systems":             dataSourceTencentCloudCfsFileSystems(),
+			"tencentcloud_cfs_access_groups":            dataSourceTencentCloudCfsAccessGroups(),
+			"tencentcloud_cfs_access_rules":             dataSourceTencentCloudCfsAccessRules(),
 			"tencentcloud_scf_functions":                dataSourceTencentCloudScfFunctions(),
 			"tencentcloud_scf_namespaces":               dataSourceTencentCloudScfNamespaces(),
 			"tencentcloud_scf_logs":                     dataSourceTencentCloudScfLogs(),
-=======
-			"tencentcloud_cfs_file_systems":             dataSourceTencentCloudCfsFileSystems(),
-			"tencentcloud_cfs_access_groups":            dataSourceTencentCloudCfsAccessGroups(),
-			"tencentcloud_cfs_access_rules":             dataSourceTencentCloudCfsAccessRules(),
->>>>>>> 0ecae570
 		},
 
 		ResourcesMap: map[string]*schema.Resource{
@@ -415,14 +412,11 @@
 			"tencentcloud_cam_group_membership":        resourceTencentCloudCamGroupMembership(),
 			"tencentcloud_cam_saml_provider":           resourceTencentCloudCamSAMLProvider(),
 			"tencentcloud_reserved_instance":           resourceTencentCloudReservedInstance(),
-<<<<<<< HEAD
-			"tencentcloud_scf_function":                resourceTencentCloudScfFunction(),
-			"tencentcloud_scf_namespace":               resourceTencentCloudScfNamespace(),
-=======
 			"tencentcloud_cfs_file_system":             resourceTencentCloudCfsFileSystem(),
 			"tencentcloud_cfs_access_group":            resourceTencentCloudCfsAccessGroup(),
 			"tencentcloud_cfs_access_rule":             resourceTencentCloudCfsAccessRule(),
->>>>>>> 0ecae570
+			"tencentcloud_scf_function":                resourceTencentCloudScfFunction(),
+			"tencentcloud_scf_namespace":               resourceTencentCloudScfNamespace(),
 		},
 
 		ConfigureFunc: providerConfigure,
