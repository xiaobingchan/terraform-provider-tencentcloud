/*
The TencentCloud provider is used to interact with many resources supported by [TencentCloud](https://intl.cloud.tencent.com).
The provider needs to be configured with the proper credentials before it can be used.

Use the navigation on the left to read about the available resources.

-> **Note:** From version 1.9.0 (June 18, 2019), the provider start to support Terraform 0.12.x.

Example Usage

```hcl
# Configure the TencentCloud Provider
provider "tencentcloud" {
  secret_id  = "${var.secret_id}"
  secret_key = "${var.secret_key}"
  region     = "${var.region}"
}
```

Resources List

<<<<<<< HEAD
Auto Scaling(AS)
  Data Source
    tencentcloud_as_scaling_configs
    tencentcloud_as_scaling_groups
    tencentcloud_as_scaling_policies

  Resource
    tencentcloud_as_scaling_config
    tencentcloud_as_scaling_group
    tencentcloud_as_attachment
    tencentcloud_as_scaling_policy
    tencentcloud_as_schedule
    tencentcloud_as_lifecycle_hook
    tencentcloud_as_notification

Cloud Access Management(CAM)
  Data Source
    tencentcloud_cam_group_memberships
    tencentcloud_cam_group_policy_attachments
    tencentcloud_cam_groups
    tencentcloud_cam_policies
    tencentcloud_cam_role_policy_attachments
    tencentcloud_cam_roles
    tencentcloud_cam_saml_providers
    tencentcloud_cam_user_policy_attachments
    tencentcloud_cam_users

  Resource
    tencentcloud_cam_role
    tencentcloud_cam_role_policy_attachment
    tencentcloud_cam_policy
    tencentcloud_cam_user
    tencentcloud_cam_user_policy_attachment
    tencentcloud_cam_group
    tencentcloud_cam_group_policy_attachment
    tencentcloud_cam_group_membership
    tencentcloud_cam_saml_provider

Cloud Block Storage(CBS)
  Data Source
    tencentcloud_cbs_snapshots
    tencentcloud_cbs_storages

  Resource
    tencentcloud_cbs_storage
    tencentcloud_cbs_storage_attachment
    tencentcloud_cbs_snapshot
    tencentcloud_cbs_snapshot_policy

Cloud Connect Network(CCN)
  Data Source
    tencentcloud_ccn_bandwidth_limits
    tencentcloud_ccn_instances

  Resource
    tencentcloud_ccn
    tencentcloud_ccn_attachment
    tencentcloud_ccn_bandwidth_limit

Cloud File Storage(CFS)
  Data Source
    tencentcloud_cfs_access_groups
    tencentcloud_cfs_access_rules
    tencentcloud_cfs_file_systems

  Resource
    tencentcloud_cfs_file_system
    tencentcloud_cfs_access_group
    tencentcloud_cfs_access_rule

Container Cluster
  Data Source
    tencentcloud_container_cluster_instances
    tencentcloud_container_clusters

  Resource
    tencentcloud_container_cluster
    tencentcloud_container_cluster_instance

Cloud Load Balance(CLB)
  Data Source
    tencentcloud_clb_attachments
    tencentcloud_clb_instances
    tencentcloud_clb_listener_rules
    tencentcloud_clb_listeners
    tencentcloud_clb_redirections

  Resource
    tencentcloud_clb_instance
    tencentcloud_clb_listener
    tencentcloud_clb_listener_rule
    tencentcloud_clb_attachment
    tencentcloud_clb_redirection
    tencentcloud_lb
    tencentcloud_alb_server_attachment

Cloud Object Storage(COS)
  Data Source
    tencentcloud_cos_bucket_object
    tencentcloud_cos_buckets

  Resource
    tencentcloud_cos_bucket
    tencentcloud_cos_bucket_object

Cloud Virtual Machine(CVM)
  Data Source
    tencentcloud_availability_zones
    tencentcloud_image
    tencentcloud_images
    tencentcloud_instance_types
    tencentcloud_instances
    tencentcloud_key_pairs
    tencentcloud_eip
    tencentcloud_eips
    tencentcloud_placement_groups
    tencentcloud_reserved_instance_configs
    tencentcloud_reserved_instances

  Resource
    tencentcloud_instance
    tencentcloud_eip
    tencentcloud_eip_association
    tencentcloud_key_pair
    tencentcloud_placement_group
    tencentcloud_reserved_instance

Direct Connect(DC)
  Data Source
    tencentcloud_dc_instances
    tencentcloud_dcx_instances

  Resource
    tencentcloud_dcx

Direct Connect Gateway(DCG)
  Data Source
    tencentcloud_dc_gateway_ccn_routes
    tencentcloud_dc_gateway_instances

  Resource
    tencentcloud_dc_gateway
    tencentcloud_dc_gateway_ccn_route

Global Application Acceleration Platform(GAAP)
  Data Source
    tencentcloud_gaap_certificates
    tencentcloud_gaap_http_domains
    tencentcloud_gaap_http_rules
    tencentcloud_gaap_layer4_listeners
    tencentcloud_gaap_layer7_listeners
    tencentcloud_gaap_proxies
    tencentcloud_gaap_realservers
    tencentcloud_gaap_security_policies
    tencentcloud_gaap_security_rules

  Resource
    tencentcloud_gaap_proxy
    tencentcloud_gaap_realserver
    tencentcloud_gaap_layer4_listener
    tencentcloud_gaap_layer7_listener
    tencentcloud_gaap_http_domain
    tencentcloud_gaap_http_rule
    tencentcloud_gaap_certificate
    tencentcloud_gaap_security_policy
    tencentcloud_gaap_security_rule

Kubernetes
  Data Source
    tencentcloud_kubernetes_clusters

  Resource
    tencentcloud_kubernetes_cluster
    tencentcloud_kubernetes_scale_worker
    tencentcloud_kubernetes_as_scaling_group

MongoDB
  Data Source
    tencentcloud_mongodb_instances
    tencentcloud_mongodb_zone_config

  Resource
    tencentcloud_mongodb_instance
    tencentcloud_mongodb_sharding_instance

MySQL
  Data Source
    tencentcloud_mysql_backup_list
    tencentcloud_mysql_instance
    tencentcloud_mysql_parameter_list
    tencentcloud_mysql_zone_config

  Resource
    tencentcloud_mysql_instance
    tencentcloud_mysql_readonly_instance
    tencentcloud_mysql_account
    tencentcloud_mysql_privilege
    tencentcloud_mysql_account_privilege
    tencentcloud_mysql_backup_policy

Redis
  Data Source
    tencentcloud_redis_zone_config
    tencentcloud_redis_instances

  Resource
    tencentcloud_redis_instance
    tencentcloud_redis_backup_config

Serverless Cloud Function(SCF)
  Data Source
    tencentcloud_scf_functions
    tencentcloud_scf_logs
    tencentcloud_scf_namespaces

  Resource
    tencentcloud_scf_function
    tencentcloud_scf_namespace

SSL
  Data Source
    tencentcloud_ssl_certificates

  Resource
    tencentcloud_ssl_certificate

Tcaplus
  Data Source
    tencentcloud_tcaplus_applications
    tencentcloud_tcaplus_idls
    tencentcloud_tcaplus_tables
    tencentcloud_tcaplus_zones

  Resource
    tencentcloud_tcaplus_application
    tencentcloud_tcaplus_zone
    tencentcloud_tcaplus_idl
    tencentcloud_tcaplus_table

VPC
  Data Source
    tencentcloud_route_table
    tencentcloud_security_group
    tencentcloud_security_groups
    tencentcloud_subnet
    tencentcloud_vpc
    tencentcloud_vpc_instances
    tencentcloud_vpc_route_tables
    tencentcloud_vpc_subnets
    tencentcloud_dnats
    tencentcloud_enis
    tencentcloud_ha_vip_eip_attachments
    tencentcloud_ha_vips
    tencentcloud_nat_gateways
    tencentcloud_nats

  Resource
    tencentcloud_eni
    tencentcloud_eni_attachment
    tencentcloud_vpc
    tencentcloud_subnet
    tencentcloud_security_group
    tencentcloud_security_group_rule
    tencentcloud_security_group_lite_rule
    tencentcloud_route_table
    tencentcloud_route_entry
    tencentcloud_route_table_entry
    tencentcloud_dnat
    tencentcloud_nat_gateway
    tencentcloud_ha_vip
    tencentcloud_ha_vip_eip_attachment

VPN
  Data Source
    tencentcloud_vpn_connections
    tencentcloud_vpn_customer_gateways
    tencentcloud_vpn_gateways

  Resource
    tencentcloud_vpn_customer_gateway
    tencentcloud_vpn_gateway
    tencentcloud_vpn_connection
=======
Data Sources
  tencentcloud_as_scaling_configs
  tencentcloud_as_scaling_groups
  tencentcloud_as_scaling_policies
  tencentcloud_availability_zones
  tencentcloud_cam_group_memberships
  tencentcloud_cam_group_policy_attachments
  tencentcloud_cam_groups
  tencentcloud_cam_policies
  tencentcloud_cam_role_policy_attachments
  tencentcloud_cam_roles
  tencentcloud_cam_saml_providers
  tencentcloud_cam_user_policy_attachments
  tencentcloud_cam_users
  tencentcloud_cbs_snapshots
  tencentcloud_cbs_snapshot_policys
  tencentcloud_cbs_storages
  tencentcloud_ccn_bandwidth_limits
  tencentcloud_ccn_instances
  tencentcloud_cfs_access_groups
  tencentcloud_cfs_access_rules
  tencentcloud_cfs_file_systems
  tencentcloud_clb_attachments
  tencentcloud_clb_instances
  tencentcloud_clb_listener_rules
  tencentcloud_clb_listeners
  tencentcloud_clb_redirections
  tencentcloud_container_cluster_instances
  tencentcloud_container_clusters
  tencentcloud_cos_bucket_object
  tencentcloud_cos_buckets
  tencentcloud_dc_gateway_ccn_routes
  tencentcloud_dc_gateway_instances
  tencentcloud_dc_instances
  tencentcloud_dcx_instances
  tencentcloud_dnats
  tencentcloud_eip
  tencentcloud_eips
  tencentcloud_enis
  tencentcloud_gaap_certificates
  tencentcloud_gaap_http_domains
  tencentcloud_gaap_http_rules
  tencentcloud_gaap_layer4_listeners
  tencentcloud_gaap_layer7_listeners
  tencentcloud_gaap_proxies
  tencentcloud_gaap_realservers
  tencentcloud_gaap_security_policies
  tencentcloud_gaap_security_rules
  tencentcloud_ha_vip_eip_attachments
  tencentcloud_ha_vips
  tencentcloud_image
  tencentcloud_images
  tencentcloud_instance_types
  tencentcloud_instances
  tencentcloud_key_pairs
  tencentcloud_kubernetes_clusters
  tencentcloud_mongodb_instances
  tencentcloud_mongodb_zone_config
  tencentcloud_mysql_backup_list
  tencentcloud_mysql_instance
  tencentcloud_mysql_parameter_list
  tencentcloud_mysql_zone_config
  tencentcloud_nat_gateways
  tencentcloud_nats
  tencentcloud_placement_groups
  tencentcloud_redis_instances
  tencentcloud_redis_zone_config
  tencentcloud_reserved_instance_configs
  tencentcloud_reserved_instances
  tencentcloud_route_table
  tencentcloud_scf_functions
  tencentcloud_scf_logs
  tencentcloud_scf_namespaces
  tencentcloud_security_group
  tencentcloud_security_groups
  tencentcloud_ssl_certificates
  tencentcloud_subnet
  tencentcloud_tcaplus_applications
  tencentcloud_tcaplus_idls
  tencentcloud_tcaplus_tables
  tencentcloud_tcaplus_zones
  tencentcloud_vpc
  tencentcloud_vpc_instances
  tencentcloud_vpc_route_tables
  tencentcloud_vpc_subnets
  tencentcloud_vpn_connections
  tencentcloud_vpn_customer_gateways
  tencentcloud_vpn_gateways

AS Resources
  tencentcloud_as_scaling_config
  tencentcloud_as_scaling_group
  tencentcloud_as_attachment
  tencentcloud_as_scaling_policy
  tencentcloud_as_schedule
  tencentcloud_as_lifecycle_hook
  tencentcloud_as_notification

CAM Resources
  tencentcloud_cam_role
  tencentcloud_cam_role_policy_attachment
  tencentcloud_cam_policy
  tencentcloud_cam_user
  tencentcloud_cam_user_policy_attachment
  tencentcloud_cam_group
  tencentcloud_cam_group_policy_attachment
  tencentcloud_cam_group_membership
  tencentcloud_cam_saml_provider

CBS Resources
  tencentcloud_cbs_storage
  tencentcloud_cbs_storage_attachment
  tencentcloud_cbs_snapshot
  tencentcloud_cbs_snapshot_policy
  tencentcloud_cbs_snapshot_policy_attachment

CCN Resources
  tencentcloud_ccn
  tencentcloud_ccn_attachment
  tencentcloud_ccn_bandwidth_limit

CFS Resources
  tencentcloud_cfs_file_system
  tencentcloud_cfs_access_group
  tencentcloud_cfs_access_rule

Container Cluster Resources
  tencentcloud_container_cluster
  tencentcloud_container_cluster_instance

CLB Resources
  tencentcloud_clb_instance
  tencentcloud_clb_listener
  tencentcloud_clb_listener_rule
  tencentcloud_clb_attachment
  tencentcloud_clb_redirection
  tencentcloud_lb
  tencentcloud_alb_server_attachment

COS Resources
  tencentcloud_cos_bucket
  tencentcloud_cos_bucket_object

CVM Resources
  tencentcloud_instance
  tencentcloud_eip
  tencentcloud_eip_association
  tencentcloud_key_pair
  tencentcloud_placement_group
  tencentcloud_reserved_instance

DC Resources
  tencentcloud_dcx

DCG Resources
  tencentcloud_dc_gateway
  tencentcloud_dc_gateway_ccn_route

GAAP Resources
  tencentcloud_gaap_proxy
  tencentcloud_gaap_realserver
  tencentcloud_gaap_layer4_listener
  tencentcloud_gaap_layer7_listener
  tencentcloud_gaap_http_domain
  tencentcloud_gaap_http_rule
  tencentcloud_gaap_certificate
  tencentcloud_gaap_security_policy
  tencentcloud_gaap_security_rule

Kubernetes Resources
  tencentcloud_kubernetes_cluster
  tencentcloud_kubernetes_scale_worker
  tencentcloud_kubernetes_as_scaling_group

MongoDB Resources
  tencentcloud_mongodb_instance
  tencentcloud_mongodb_sharding_instance

MySQL Resources
  tencentcloud_mysql_instance
  tencentcloud_mysql_readonly_instance
  tencentcloud_mysql_account
  tencentcloud_mysql_privilege
  tencentcloud_mysql_account_privilege
  tencentcloud_mysql_backup_policy

Redis Resources
  tencentcloud_redis_instance
  tencentcloud_redis_backup_config

SCF Resources
  tencentcloud_scf_function
  tencentcloud_scf_namespace

SSL Resources
  tencentcloud_ssl_certificate

Tcaplus Resources
  tencentcloud_tcaplus_application
  tencentcloud_tcaplus_zone
  tencentcloud_tcaplus_idl
  tencentcloud_tcaplus_table

VPC Resources
  tencentcloud_eni
  tencentcloud_eni_attachment
  tencentcloud_vpc
  tencentcloud_subnet
  tencentcloud_security_group
  tencentcloud_security_group_rule
  tencentcloud_security_group_lite_rule
  tencentcloud_route_table
  tencentcloud_route_entry
  tencentcloud_route_table_entry
  tencentcloud_dnat
  tencentcloud_nat_gateway
  tencentcloud_ha_vip
  tencentcloud_ha_vip_eip_attachment

VPN Resources
  tencentcloud_vpn_customer_gateway
  tencentcloud_vpn_gateway
  tencentcloud_vpn_connection
>>>>>>> 30af2f3e
*/
package tencentcloud

import (
	"os"

	"github.com/hashicorp/terraform-plugin-sdk/helper/schema"
	"github.com/hashicorp/terraform-plugin-sdk/terraform"
)

const (
	PROVIDER_SECRET_ID      = "TENCENTCLOUD_SECRET_ID"
	PROVIDER_SECRET_KEY     = "TENCENTCLOUD_SECRET_KEY"
	PROVIDER_SECURITY_TOKEN = "TENCENTCLOUD_SECURITY_TOKEN"
	PROVIDER_REGION         = "TENCENTCLOUD_REGION"
)

func Provider() terraform.ResourceProvider {
	return &schema.Provider{
		Schema: map[string]*schema.Schema{
			"secret_id": {
				Type:        schema.TypeString,
				Required:    true,
				DefaultFunc: schema.EnvDefaultFunc(PROVIDER_SECRET_ID, nil),
				Description: "This is the TencentCloud access key. It must be provided, but it can also be sourced from the `TENCENTCLOUD_SECRET_ID` environment variable.",
			},
			"secret_key": {
				Type:        schema.TypeString,
				Required:    true,
				DefaultFunc: schema.EnvDefaultFunc(PROVIDER_SECRET_KEY, nil),
				Description: "This is the TencentCloud secret key. It must be provided, but it can also be sourced from the `TENCENTCLOUD_SECRET_KEY` environment variable.",
				Sensitive:   true,
			},
			"security_token": {
				Type:        schema.TypeString,
				Optional:    true,
				DefaultFunc: schema.EnvDefaultFunc(PROVIDER_SECURITY_TOKEN, nil),
				Description: "TencentCloud Security Token of temporary access credentials. It can be sourced from the `TENCENTCLOUD_SECURITY_TOKEN` environment variable. Notice: for supported products, please refer to: [temporary key supported products](https://intl.cloud.tencent.com/document/product/598/10588).",
				Sensitive:   true,
			},
			"region": {
				Type:         schema.TypeString,
				Required:     true,
				DefaultFunc:  schema.EnvDefaultFunc(PROVIDER_REGION, nil),
				Description:  "This is the TencentCloud region. It must be provided, but it can also be sourced from the `TENCENTCLOUD_REGION` environment variables. The default input value is ap-guangzhou.",
				InputDefault: "ap-guangzhou",
			},
		},

		DataSourcesMap: map[string]*schema.Resource{
			"tencentcloud_availability_zones":           dataSourceTencentCloudAvailabilityZones(),
			"tencentcloud_eip":                          dataSourceTencentCloudEip(),
			"tencentcloud_image":                        dataSourceTencentCloudImage(),
			"tencentcloud_images":                       dataSourceTencentCloudImages(),
			"tencentcloud_instance_types":               dataSourceInstanceTypes(),
			"tencentcloud_vpc":                          dataSourceTencentCloudVpc(),
			"tencentcloud_subnet":                       dataSourceTencentCloudSubnet(),
			"tencentcloud_route_table":                  dataSourceTencentCloudRouteTable(),
			"tencentcloud_security_group":               dataSourceTencentCloudSecurityGroup(),
			"tencentcloud_security_groups":              dataSourceTencentCloudSecurityGroups(),
			"tencentcloud_nats":                         dataSourceTencentCloudNats(),
			"tencentcloud_dnats":                        dataSourceTencentCloudDnats(),
			"tencentcloud_nat_gateways":                 dataSourceTencentCloudNatGateways(),
			"tencentcloud_container_clusters":           dataSourceTencentCloudContainerClusters(),
			"tencentcloud_container_cluster_instances":  dataSourceTencentCloudContainerClusterInstances(),
			"tencentcloud_mysql_backup_list":            dataSourceTencentMysqlBackupList(),
			"tencentcloud_mysql_zone_config":            dataSourceTencentMysqlZoneConfig(),
			"tencentcloud_mysql_parameter_list":         dataSourceTencentCloudMysqlParameterList(),
			"tencentcloud_mysql_instance":               dataSourceTencentCloudMysqlInstance(),
			"tencentcloud_cos_bucket_object":            dataSourceTencentCloudCosBucketObject(),
			"tencentcloud_cos_buckets":                  dataSourceTencentCloudCosBuckets(),
			"tencentcloud_redis_zone_config":            dataSourceTencentRedisZoneConfig(),
			"tencentcloud_redis_instances":              dataSourceTencentRedisInstances(),
			"tencentcloud_as_scaling_configs":           dataSourceTencentCloudAsScalingConfigs(),
			"tencentcloud_as_scaling_groups":            dataSourceTencentCloudAsScalingGroups(),
			"tencentcloud_as_scaling_policies":          dataSourceTencentCloudAsScalingPolicies(),
			"tencentcloud_vpc_instances":                dataSourceTencentCloudVpcInstances(),
			"tencentcloud_vpc_subnets":                  dataSourceTencentCloudVpcSubnets(),
			"tencentcloud_vpc_route_tables":             dataSourceTencentCloudVpcRouteTables(),
			"tencentcloud_ccn_instances":                dataSourceTencentCloudCcnInstances(),
			"tencentcloud_ccn_bandwidth_limits":         dataSourceTencentCloudCcnBandwidthLimits(),
			"tencentcloud_cbs_storages":                 dataSourceTencentCloudCbsStorages(),
			"tencentcloud_cbs_snapshots":                dataSourceTencentCloudCbsSnapshots(),
			"tencentcloud_cbs_snapshot_policys":         dataSourceTencentCloudCbsSnapshotPolicys(),
			"tencentcloud_dc_instances":                 dataSourceTencentCloudDcInstances(),
			"tencentcloud_clb_instances":                dataSourceTencentCloudClbInstances(),
			"tencentcloud_clb_listeners":                dataSourceTencentCloudClbListeners(),
			"tencentcloud_clb_listener_rules":           dataSourceTencentCloudClbListenerRules(),
			"tencentcloud_clb_attachments":              dataSourceTencentCloudClbServerAttachments(),
			"tencentcloud_clb_redirections":             dataSourceTencentCloudClbRedirections(),
			"tencentcloud_dcx_instances":                dataSourceTencentCloudDcxInstances(),
			"tencentcloud_mongodb_zone_config":          dataSourceTencentCloudMongodbZoneConfig(),
			"tencentcloud_mongodb_instances":            dataSourceTencentCloudMongodbInstances(),
			"tencentcloud_dc_gateway_instances":         dataSourceTencentCloudDcGatewayInstances(),
			"tencentcloud_dc_gateway_ccn_routes":        dataSourceTencentCloudDcGatewayCCNRoutes(),
			"tencentcloud_kubernetes_clusters":          dataSourceTencentCloudKubernetesClusters(),
			"tencentcloud_gaap_proxies":                 dataSourceTencentCloudGaapProxies(),
			"tencentcloud_gaap_realservers":             dataSourceTencentCloudGaapRealservers(),
			"tencentcloud_gaap_layer4_listeners":        dataSourceTencentCloudGaapLayer4Listeners(),
			"tencentcloud_gaap_layer7_listeners":        dataSourceTencentCloudGaapLayer7Listeners(),
			"tencentcloud_gaap_http_domains":            dataSourceTencentCloudGaapHttpDomains(),
			"tencentcloud_gaap_http_rules":              dataSourceTencentCloudGaapHttpRules(),
			"tencentcloud_gaap_security_policies":       dataSourceTencentCloudGaapSecurityPolices(),
			"tencentcloud_gaap_security_rules":          dataSourceTencentCloudGaapSecurityRules(),
			"tencentcloud_gaap_certificates":            dataSourceTencentCloudGaapCertificates(),
			"tencentcloud_ssl_certificates":             dataSourceTencentCloudSslCertificates(),
			"tencentcloud_instances":                    dataSourceTencentCloudInstances(),
			"tencentcloud_placement_groups":             dataSourceTencentCloudPlacementGroups(),
			"tencentcloud_eips":                         dataSourceTencentCloudEips(),
			"tencentcloud_key_pairs":                    dataSourceTencentCloudKeyPairs(),
			"tencentcloud_enis":                         dataSourceTencentCloudEnis(),
			"tencentcloud_cam_roles":                    dataSourceTencentCloudCamRoles(),
			"tencentcloud_cam_users":                    dataSourceTencentCloudCamUsers(),
			"tencentcloud_cam_groups":                   dataSourceTencentCloudCamGroups(),
			"tencentcloud_cam_group_memberships":        dataSourceTencentCloudCamGroupMemberships(),
			"tencentcloud_cam_policies":                 dataSourceTencentCloudCamPolicies(),
			"tencentcloud_cam_role_policy_attachments":  dataSourceTencentCloudCamRolePolicyAttachments(),
			"tencentcloud_cam_user_policy_attachments":  dataSourceTencentCloudCamUserPolicyAttachments(),
			"tencentcloud_cam_group_policy_attachments": dataSourceTencentCloudCamGroupPolicyAttachments(),
			"tencentcloud_cam_saml_providers":           dataSourceTencentCloudCamSAMLProviders(),
			"tencentcloud_reserved_instance_configs":    dataSourceTencentCloudReservedInstanceConfigs(),
			"tencentcloud_reserved_instances":           dataSourceTencentCloudReservedInstances(),
			"tencentcloud_cfs_file_systems":             dataSourceTencentCloudCfsFileSystems(),
			"tencentcloud_cfs_access_groups":            dataSourceTencentCloudCfsAccessGroups(),
			"tencentcloud_cfs_access_rules":             dataSourceTencentCloudCfsAccessRules(),
			"tencentcloud_scf_functions":                dataSourceTencentCloudScfFunctions(),
			"tencentcloud_scf_namespaces":               dataSourceTencentCloudScfNamespaces(),
			"tencentcloud_scf_logs":                     dataSourceTencentCloudScfLogs(),
			"tencentcloud_vpn_customer_gateways":        dataSourceTencentCloudVpnCustomerGateways(),
			"tencentcloud_vpn_gateways":                 dataSourceTencentCloudVpnGateways(),
			"tencentcloud_vpn_connections":              dataSourceTencentCloudVpnConnections(),
			"tencentcloud_ha_vips":                      dataSourceTencentCloudHaVips(),
			"tencentcloud_ha_vip_eip_attachments":       dataSourceTencentCloudHaVipEipAttachments(),
			"tencentcloud_tcaplus_applications":         dataSourceTencentCloudTcaplusApplications(),
			"tencentcloud_tcaplus_zones":                dataSourceTencentCloudTcaplusZones(),
			"tencentcloud_tcaplus_tables":               dataSourceTencentCloudTcaplusTables(),
			"tencentcloud_tcaplus_idls":                 dataSourceTencentCloudTcaplusIdls(),
		},

		ResourcesMap: map[string]*schema.Resource{
			"tencentcloud_alb_server_attachment":          resourceTencentCloudAlbServerAttachment(),
			"tencentcloud_cbs_snapshot":                   resourceTencentCloudCbsSnapshot(),
			"tencentcloud_cbs_snapshot_policy":            resourceTencentCloudCbsSnapshotPolicy(),
			"tencentcloud_cbs_storage":                    resourceTencentCloudCbsStorage(),
			"tencentcloud_cbs_storage_attachment":         resourceTencentCloudCbsStorageAttachment(),
			"tencentcloud_cbs_snapshot_policy_attachment": resourceTencentCloudCbsSnapshotPolicyAttachment(),
			"tencentcloud_clb_instance":                   resourceTencentCloudClbInstance(),
			"tencentcloud_clb_listener":                   resourceTencentCloudClbListener(),
			"tencentcloud_clb_listener_rule":              resourceTencentCloudClbListenerRule(),
			"tencentcloud_clb_attachment":                 resourceTencentCloudClbServerAttachment(),
			"tencentcloud_clb_redirection":                resourceTencentCloudClbRedirection(),
			"tencentcloud_container_cluster":              resourceTencentCloudContainerCluster(),
			"tencentcloud_container_cluster_instance":     resourceTencentCloudContainerClusterInstance(),
			"tencentcloud_dnat":                           resourceTencentCloudDnat(),
			"tencentcloud_eip":                            resourceTencentCloudEip(),
			"tencentcloud_eip_association":                resourceTencentCloudEipAssociation(),
			"tencentcloud_instance":                       resourceTencentCloudInstance(),
			"tencentcloud_key_pair":                       resourceTencentCloudKeyPair(),
			"tencentcloud_lb":                             resourceTencentCloudLB(),
			"tencentcloud_nat_gateway":                    resourceTencentCloudNatGateway(),
			"tencentcloud_route_entry":                    resourceTencentCloudRouteEntry(),
			"tencentcloud_route_table_entry":              resourceTencentCloudVpcRouteEntry(),
			"tencentcloud_route_table":                    resourceTencentCloudVpcRouteTable(),
			"tencentcloud_security_group":                 resourceTencentCloudSecurityGroup(),
			"tencentcloud_security_group_rule":            resourceTencentCloudSecurityGroupRule(),
			"tencentcloud_subnet":                         resourceTencentCloudVpcSubnet(),
			"tencentcloud_vpc":                            resourceTencentCloudVpcInstance(),
			"tencentcloud_mysql_backup_policy":            resourceTencentCloudMysqlBackupPolicy(),
			"tencentcloud_mysql_account":                  resourceTencentCloudMysqlAccount(),
			"tencentcloud_mysql_account_privilege":        resourceTencentCloudMysqlAccountPrivilege(),
			"tencentcloud_mysql_privilege":                resourceTencentCloudMysqlPrivilege(),
			"tencentcloud_mysql_instance":                 resourceTencentCloudMysqlInstance(),
			"tencentcloud_mysql_readonly_instance":        resourceTencentCloudMysqlReadonlyInstance(),
			"tencentcloud_cos_bucket":                     resourceTencentCloudCosBucket(),
			"tencentcloud_cos_bucket_object":              resourceTencentCloudCosBucketObject(),
			"tencentcloud_redis_instance":                 resourceTencentCloudRedisInstance(),
			"tencentcloud_redis_backup_config":            resourceTencentCloudRedisBackupConfig(),
			"tencentcloud_as_scaling_config":              resourceTencentCloudAsScalingConfig(),
			"tencentcloud_as_scaling_group":               resourceTencentCloudAsScalingGroup(),
			"tencentcloud_as_attachment":                  resourceTencentCloudAsAttachment(),
			"tencentcloud_as_scaling_policy":              resourceTencentCloudAsScalingPolicy(),
			"tencentcloud_as_schedule":                    resourceTencentCloudAsSchedule(),
			"tencentcloud_as_lifecycle_hook":              resourceTencentCloudAsLifecycleHook(),
			"tencentcloud_as_notification":                resourceTencentCloudAsNotification(),
			"tencentcloud_ccn":                            resourceTencentCloudCcn(),
			"tencentcloud_ccn_attachment":                 resourceTencentCloudCcnAttachment(),
			"tencentcloud_ccn_bandwidth_limit":            resourceTencentCloudCcnBandwidthLimit(),
			"tencentcloud_dcx":                            resourceTencentCloudDcxInstance(),
			"tencentcloud_mongodb_instance":               resourceTencentCloudMongodbInstance(),
			"tencentcloud_mongodb_sharding_instance":      resourceTencentCloudMongodbShardingInstance(),
			"tencentcloud_dc_gateway":                     resourceTencentCloudDcGatewayInstance(),
			"tencentcloud_dc_gateway_ccn_route":           resourceTencentCloudDcGatewayCcnRouteInstance(),
			"tencentcloud_kubernetes_cluster":             resourceTencentCloudTkeCluster(),
			"tencentcloud_kubernetes_as_scaling_group":    ResourceTencentCloudKubernetesAsScalingGroup(),
			"tencentcloud_kubernetes_scale_worker":        resourceTencentCloudTkeScaleWorker(),
			"tencentcloud_gaap_proxy":                     resourceTencentCloudGaapProxy(),
			"tencentcloud_gaap_realserver":                resourceTencentCloudGaapRealserver(),
			"tencentcloud_gaap_layer4_listener":           resourceTencentCloudGaapLayer4Listener(),
			"tencentcloud_gaap_layer7_listener":           resourceTencentCloudGaapLayer7Listener(),
			"tencentcloud_gaap_http_domain":               resourceTencentCloudGaapHttpDomain(),
			"tencentcloud_gaap_http_rule":                 resourceTencentCloudGaapHttpRule(),
			"tencentcloud_gaap_certificate":               resourceTencentCloudGaapCertificate(),
			"tencentcloud_gaap_security_policy":           resourceTencentCloudGaapSecurityPolicy(),
			"tencentcloud_gaap_security_rule":             resourceTencentCloudGaapSecurityRule(),
			"tencentcloud_ssl_certificate":                resourceTencentCloudSslCertificate(),
			"tencentcloud_security_group_lite_rule":       resourceTencentCloudSecurityGroupLiteRule(),
			"tencentcloud_placement_group":                resourceTencentCloudPlacementGroup(),
			"tencentcloud_eni":                            resourceTencentCloudEni(),
			"tencentcloud_eni_attachment":                 resourceTencentCloudEniAttachment(),
			"tencentcloud_cam_role":                       resourceTencentCloudCamRole(),
			"tencentcloud_cam_user":                       resourceTencentCloudCamUser(),
			"tencentcloud_cam_policy":                     resourceTencentCloudCamPolicy(),
			"tencentcloud_cam_role_policy_attachment":     resourceTencentCloudCamRolePolicyAttachment(),
			"tencentcloud_cam_user_policy_attachment":     resourceTencentCloudCamUserPolicyAttachment(),
			"tencentcloud_cam_group_policy_attachment":    resourceTencentCloudCamGroupPolicyAttachment(),
			"tencentcloud_cam_group":                      resourceTencentCloudCamGroup(),
			"tencentcloud_cam_group_membership":           resourceTencentCloudCamGroupMembership(),
			"tencentcloud_cam_saml_provider":              resourceTencentCloudCamSAMLProvider(),
			"tencentcloud_reserved_instance":              resourceTencentCloudReservedInstance(),
			"tencentcloud_cfs_file_system":                resourceTencentCloudCfsFileSystem(),
			"tencentcloud_cfs_access_group":               resourceTencentCloudCfsAccessGroup(),
			"tencentcloud_cfs_access_rule":                resourceTencentCloudCfsAccessRule(),
			"tencentcloud_scf_function":                   resourceTencentCloudScfFunction(),
			"tencentcloud_scf_namespace":                  resourceTencentCloudScfNamespace(),
			"tencentcloud_vpn_customer_gateway":           resourceTencentCloudVpnCustomerGateway(),
			"tencentcloud_vpn_gateway":                    resourceTencentCloudVpnGateway(),
			"tencentcloud_vpn_connection":                 resourceTencentCloudVpnConnection(),
			"tencentcloud_ha_vip":                         resourceTencentCloudHaVip(),
			"tencentcloud_ha_vip_eip_attachment":          resourceTencentCloudHaVipEipAttachment(),
			"tencentcloud_tcaplus_application":            resourceTencentCloudTcaplusApplication(),
			"tencentcloud_tcaplus_zone":                   resourceTencentCloudTcaplusZone(),
			"tencentcloud_tcaplus_idl":                    resourceTencentCloudTcaplusIdl(),
			"tencentcloud_tcaplus_table":                  resourceTencentCloudTcaplusTable(),
		},

		ConfigureFunc: providerConfigure,
	}
}

func providerConfigure(d *schema.ResourceData) (interface{}, error) {
	secretId, ok := d.GetOk("secret_id")
	if !ok {
		secretId = os.Getenv(PROVIDER_SECRET_ID)
	}
	secretKey, ok := d.GetOk("secret_key")
	if !ok {
		secretKey = os.Getenv(PROVIDER_SECRET_KEY)
	}
	securityToken, ok := d.GetOk("security_token")
	if !ok {
		securityToken = os.Getenv(PROVIDER_SECURITY_TOKEN)
	}
	region, ok := d.GetOk("region")
	if !ok {
		region = os.Getenv(PROVIDER_REGION)
	}
	config := Config{
		SecretId:      secretId.(string),
		SecretKey:     secretKey.(string),
		SecurityToken: securityToken.(string),
		Region:        region.(string),
	}
	return config.Client()
}<|MERGE_RESOLUTION|>--- conflicted
+++ resolved
@@ -19,7 +19,6 @@
 
 Resources List
 
-<<<<<<< HEAD
 Auto Scaling(AS)
   Data Source
     tencentcloud_as_scaling_configs
@@ -62,12 +61,14 @@
   Data Source
     tencentcloud_cbs_snapshots
     tencentcloud_cbs_storages
+    tencentcloud_cbs_snapshot_policys
 
   Resource
     tencentcloud_cbs_storage
     tencentcloud_cbs_storage_attachment
     tencentcloud_cbs_snapshot
     tencentcloud_cbs_snapshot_policy
+    tencentcloud_cbs_snapshot_policy_attachment
 
 Cloud Connect Network(CCN)
   Data Source
@@ -302,231 +303,6 @@
     tencentcloud_vpn_customer_gateway
     tencentcloud_vpn_gateway
     tencentcloud_vpn_connection
-=======
-Data Sources
-  tencentcloud_as_scaling_configs
-  tencentcloud_as_scaling_groups
-  tencentcloud_as_scaling_policies
-  tencentcloud_availability_zones
-  tencentcloud_cam_group_memberships
-  tencentcloud_cam_group_policy_attachments
-  tencentcloud_cam_groups
-  tencentcloud_cam_policies
-  tencentcloud_cam_role_policy_attachments
-  tencentcloud_cam_roles
-  tencentcloud_cam_saml_providers
-  tencentcloud_cam_user_policy_attachments
-  tencentcloud_cam_users
-  tencentcloud_cbs_snapshots
-  tencentcloud_cbs_snapshot_policys
-  tencentcloud_cbs_storages
-  tencentcloud_ccn_bandwidth_limits
-  tencentcloud_ccn_instances
-  tencentcloud_cfs_access_groups
-  tencentcloud_cfs_access_rules
-  tencentcloud_cfs_file_systems
-  tencentcloud_clb_attachments
-  tencentcloud_clb_instances
-  tencentcloud_clb_listener_rules
-  tencentcloud_clb_listeners
-  tencentcloud_clb_redirections
-  tencentcloud_container_cluster_instances
-  tencentcloud_container_clusters
-  tencentcloud_cos_bucket_object
-  tencentcloud_cos_buckets
-  tencentcloud_dc_gateway_ccn_routes
-  tencentcloud_dc_gateway_instances
-  tencentcloud_dc_instances
-  tencentcloud_dcx_instances
-  tencentcloud_dnats
-  tencentcloud_eip
-  tencentcloud_eips
-  tencentcloud_enis
-  tencentcloud_gaap_certificates
-  tencentcloud_gaap_http_domains
-  tencentcloud_gaap_http_rules
-  tencentcloud_gaap_layer4_listeners
-  tencentcloud_gaap_layer7_listeners
-  tencentcloud_gaap_proxies
-  tencentcloud_gaap_realservers
-  tencentcloud_gaap_security_policies
-  tencentcloud_gaap_security_rules
-  tencentcloud_ha_vip_eip_attachments
-  tencentcloud_ha_vips
-  tencentcloud_image
-  tencentcloud_images
-  tencentcloud_instance_types
-  tencentcloud_instances
-  tencentcloud_key_pairs
-  tencentcloud_kubernetes_clusters
-  tencentcloud_mongodb_instances
-  tencentcloud_mongodb_zone_config
-  tencentcloud_mysql_backup_list
-  tencentcloud_mysql_instance
-  tencentcloud_mysql_parameter_list
-  tencentcloud_mysql_zone_config
-  tencentcloud_nat_gateways
-  tencentcloud_nats
-  tencentcloud_placement_groups
-  tencentcloud_redis_instances
-  tencentcloud_redis_zone_config
-  tencentcloud_reserved_instance_configs
-  tencentcloud_reserved_instances
-  tencentcloud_route_table
-  tencentcloud_scf_functions
-  tencentcloud_scf_logs
-  tencentcloud_scf_namespaces
-  tencentcloud_security_group
-  tencentcloud_security_groups
-  tencentcloud_ssl_certificates
-  tencentcloud_subnet
-  tencentcloud_tcaplus_applications
-  tencentcloud_tcaplus_idls
-  tencentcloud_tcaplus_tables
-  tencentcloud_tcaplus_zones
-  tencentcloud_vpc
-  tencentcloud_vpc_instances
-  tencentcloud_vpc_route_tables
-  tencentcloud_vpc_subnets
-  tencentcloud_vpn_connections
-  tencentcloud_vpn_customer_gateways
-  tencentcloud_vpn_gateways
-
-AS Resources
-  tencentcloud_as_scaling_config
-  tencentcloud_as_scaling_group
-  tencentcloud_as_attachment
-  tencentcloud_as_scaling_policy
-  tencentcloud_as_schedule
-  tencentcloud_as_lifecycle_hook
-  tencentcloud_as_notification
-
-CAM Resources
-  tencentcloud_cam_role
-  tencentcloud_cam_role_policy_attachment
-  tencentcloud_cam_policy
-  tencentcloud_cam_user
-  tencentcloud_cam_user_policy_attachment
-  tencentcloud_cam_group
-  tencentcloud_cam_group_policy_attachment
-  tencentcloud_cam_group_membership
-  tencentcloud_cam_saml_provider
-
-CBS Resources
-  tencentcloud_cbs_storage
-  tencentcloud_cbs_storage_attachment
-  tencentcloud_cbs_snapshot
-  tencentcloud_cbs_snapshot_policy
-  tencentcloud_cbs_snapshot_policy_attachment
-
-CCN Resources
-  tencentcloud_ccn
-  tencentcloud_ccn_attachment
-  tencentcloud_ccn_bandwidth_limit
-
-CFS Resources
-  tencentcloud_cfs_file_system
-  tencentcloud_cfs_access_group
-  tencentcloud_cfs_access_rule
-
-Container Cluster Resources
-  tencentcloud_container_cluster
-  tencentcloud_container_cluster_instance
-
-CLB Resources
-  tencentcloud_clb_instance
-  tencentcloud_clb_listener
-  tencentcloud_clb_listener_rule
-  tencentcloud_clb_attachment
-  tencentcloud_clb_redirection
-  tencentcloud_lb
-  tencentcloud_alb_server_attachment
-
-COS Resources
-  tencentcloud_cos_bucket
-  tencentcloud_cos_bucket_object
-
-CVM Resources
-  tencentcloud_instance
-  tencentcloud_eip
-  tencentcloud_eip_association
-  tencentcloud_key_pair
-  tencentcloud_placement_group
-  tencentcloud_reserved_instance
-
-DC Resources
-  tencentcloud_dcx
-
-DCG Resources
-  tencentcloud_dc_gateway
-  tencentcloud_dc_gateway_ccn_route
-
-GAAP Resources
-  tencentcloud_gaap_proxy
-  tencentcloud_gaap_realserver
-  tencentcloud_gaap_layer4_listener
-  tencentcloud_gaap_layer7_listener
-  tencentcloud_gaap_http_domain
-  tencentcloud_gaap_http_rule
-  tencentcloud_gaap_certificate
-  tencentcloud_gaap_security_policy
-  tencentcloud_gaap_security_rule
-
-Kubernetes Resources
-  tencentcloud_kubernetes_cluster
-  tencentcloud_kubernetes_scale_worker
-  tencentcloud_kubernetes_as_scaling_group
-
-MongoDB Resources
-  tencentcloud_mongodb_instance
-  tencentcloud_mongodb_sharding_instance
-
-MySQL Resources
-  tencentcloud_mysql_instance
-  tencentcloud_mysql_readonly_instance
-  tencentcloud_mysql_account
-  tencentcloud_mysql_privilege
-  tencentcloud_mysql_account_privilege
-  tencentcloud_mysql_backup_policy
-
-Redis Resources
-  tencentcloud_redis_instance
-  tencentcloud_redis_backup_config
-
-SCF Resources
-  tencentcloud_scf_function
-  tencentcloud_scf_namespace
-
-SSL Resources
-  tencentcloud_ssl_certificate
-
-Tcaplus Resources
-  tencentcloud_tcaplus_application
-  tencentcloud_tcaplus_zone
-  tencentcloud_tcaplus_idl
-  tencentcloud_tcaplus_table
-
-VPC Resources
-  tencentcloud_eni
-  tencentcloud_eni_attachment
-  tencentcloud_vpc
-  tencentcloud_subnet
-  tencentcloud_security_group
-  tencentcloud_security_group_rule
-  tencentcloud_security_group_lite_rule
-  tencentcloud_route_table
-  tencentcloud_route_entry
-  tencentcloud_route_table_entry
-  tencentcloud_dnat
-  tencentcloud_nat_gateway
-  tencentcloud_ha_vip
-  tencentcloud_ha_vip_eip_attachment
-
-VPN Resources
-  tencentcloud_vpn_customer_gateway
-  tencentcloud_vpn_gateway
-  tencentcloud_vpn_connection
->>>>>>> 30af2f3e
 */
 package tencentcloud
 
