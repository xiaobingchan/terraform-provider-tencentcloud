/*
The TencentCloud provider is used to interact with many resources supported by TencentCloud. The provider needs to be configured with the proper credentials before it can be used.

The TencentCloud provider is used to interact with the many resources supported by [TencentCloud](https://intl.cloud.tencent.com).
The provider needs to be configured with the proper credentials before it can be used.

Use the navigation to the left to read about the available resources.

Example Usage

```hcl
# Configure the TencentCloud Provider
provider "tencentcloud" {
  secret_id  = "${var.secret_id}"
  secret_key = "${var.secret_key}"
  region     = "${var.region}"
}
```

Resources List

Data Sources
  tencentcloud_as_scaling_configs
  tencentcloud_as_scaling_groups
  tencentcloud_as_scaling_policies
  tencentcloud_availability_zones
  tencentcloud_cbs_snapshots
  tencentcloud_cbs_storages
  tencentcloud_ccn_bandwidth_limits
  tencentcloud_ccn_instances
  tencentcloud_container_cluster_instances
  tencentcloud_container_clusters
  tencentcloud_cos_bucket_object
  tencentcloud_cos_buckets
  tencentcloud_dc_instances
  tencentcloud_dc_gateway_ccn_routes
  tencentcloud_dc_gateway_instances
  tencentcloud_dcx_instances
  tencentcloud_eip
  tencentcloud_image
  tencentcloud_instance_types
  tencentcloud_mysql_backup_list
  tencentcloud_mysql_instance
  tencentcloud_mysql_parameter_list
  tencentcloud_mysql_zone_config
  tencentcloud_nats
  tencentcloud_redis_instances
  tencentcloud_redis_zone_config
  tencentcloud_route_table
  tencentcloud_security_group
  tencentcloud_subnet
  tencentcloud_vpc
  tencentcloud_vpc_instances
  tencentcloud_vpc_route_tables
  tencentcloud_vpc_subnets

AS Resources
  tencentcloud_as_scaling_config
  tencentcloud_as_scaling_group
  tencentcloud_as_attachment
  tencentcloud_as_scaling_policy
  tencentcloud_as_schedule
  tencentcloud_as_lifecycle_hook
  tencentcloud_as_notification

CBS Resources
  tencentcloud_cbs_storage
  tencentcloud_cbs_storage_attachment
  tencentcloud_cbs_snapshot
  tencentcloud_cbs_snapshot_policy

CCN Resources
  tencentcloud_ccn
  tencentcloud_ccn_attachment
  tencentcloud_ccn_bandwidth_limit

Container Cluster Resources
  tencentcloud_container_cluster
  tencentcloud_container_cluster_instance

COS Resources
  tencentcloud_cos_bucket
  tencentcloud_cos_bucket_object

DC Resources
  tencentcloud_dcx

DCG Resources
  tencentcloud_dc_gateway
  tencentcloud_dc_gateway_ccn_route

CVM Resources
  tencentcloud_instance
  tencentcloud_eip
  tencentcloud_eip_association
  tencentcloud_key_pair

LB Resources
  tencentcloud_lb
  tencentcloud_alb_server_attachment

MySQL Resources
  tencentcloud_mysql_instance
  tencentcloud_mysql_readonly_instance
  tencentcloud_mysql_account
  tencentcloud_mysql_account_privilege
  tencentcloud_mysql_backup_policy

Redis Resources
  tencentcloud_redis_instance
  tencentcloud_redis_backup_config

VPC Resources
  tencentcloud_vpc
  tencentcloud_subnet
  tencentcloud_security_group
  tencentcloud_security_group_rule
  tencentcloud_route_table
  tencentcloud_route_entry
  tencentcloud_route_table_entry
  tencentcloud_dnat
  tencentcloud_nat_gateway


*/
package tencentcloud

import (
	"os"

	"github.com/hashicorp/terraform/helper/schema"
)

const (
	PROVIDER_SECRET_ID  = "TENCENTCLOUD_SECRET_ID"
	PROVIDER_SECRET_KEY = "TENCENTCLOUD_SECRET_KEY"
	PROVIDER_REGION     = "TENCENTCLOUD_REGION"
)

func Provider() *schema.Provider {
	return &schema.Provider{
		Schema: map[string]*schema.Schema{
			"secret_id": {
				Type:        schema.TypeString,
				Required:    true,
				DefaultFunc: schema.EnvDefaultFunc(PROVIDER_SECRET_ID, nil),
				Description: "Secret ID of Tencent Cloud",
			},
			"secret_key": {
				Type:        schema.TypeString,
				Required:    true,
				DefaultFunc: schema.EnvDefaultFunc(PROVIDER_SECRET_KEY, nil),
				Description: "Secret key of Tencent Cloud",
				Sensitive:   true,
			},
			"region": {
				Type:         schema.TypeString,
				Required:     true,
				DefaultFunc:  schema.EnvDefaultFunc(PROVIDER_REGION, nil),
				Description:  "Region of Tencent Cloud",
				InputDefault: "ap-guangzhou",
			},
		},

		DataSourcesMap: map[string]*schema.Resource{
			"tencentcloud_availability_zones":          dataSourceTencentCloudAvailabilityZones(),
			"tencentcloud_eip":                         dataSourceTencentCloudEip(),
			"tencentcloud_image":                       dataSourceTencentCloudSourceImages(),
			"tencentcloud_instance_types":              dataSourceInstanceTypes(),
			"tencentcloud_vpc":                         dataSourceTencentCloudVpc(),
			"tencentcloud_subnet":                      dataSourceTencentCloudSubnet(),
			"tencentcloud_route_table":                 dataSourceTencentCloudRouteTable(),
			"tencentcloud_security_group":              dataSourceTencentCloudSecurityGroup(),
			"tencentcloud_security_groups":             dataSourceTencentCloudSecurityGroups(),
			"tencentcloud_nats":                        dataSourceTencentCloudNats(),
			"tencentcloud_container_clusters":          dataSourceTencentCloudContainerClusters(),
			"tencentcloud_container_cluster_instances": dataSourceTencentCloudContainerClusterInstances(),
			"tencentcloud_mysql_backup_list":           dataSourceTencentMysqlBackupList(),
			"tencentcloud_mysql_zone_config":           dataSourceTencentMysqlZoneConfig(),
			"tencentcloud_mysql_parameter_list":        dataSourceTencentCloudMysqlParameterList(),
			"tencentcloud_mysql_instance":              dataSourceTencentCloudMysqlInstance(),
			"tencentcloud_cos_bucket_object":           dataSourceTencentCloudCosBucketObject(),
			"tencentcloud_cos_buckets":                 dataSourceTencentCloudCosBuckets(),
			"tencentcloud_redis_zone_config":           dataSourceTencentRedisZoneConfig(),
			"tencentcloud_redis_instances":             dataSourceTencentRedisInstances(),
			"tencentcloud_as_scaling_configs":          dataSourceTencentCloudAsScalingConfigs(),
			"tencentcloud_as_scaling_groups":           dataSourceTencentCloudAsScalingGroups(),
			"tencentcloud_as_scaling_policies":         dataSourceTencentCloudAsScalingPolicies(),
			"tencentcloud_vpc_instances":               dataSourceTencentCloudVpcInstances(),
			"tencentcloud_vpc_subnets":                 dataSourceTencentCloudVpcSubnets(),
			"tencentcloud_vpc_route_tables":            dataSourceTencentCloudVpcRouteTables(),
			"tencentcloud_ccn_instances":               dataSourceTencentCloudCcnInstances(),
			"tencentcloud_ccn_bandwidth_limits":        dataSourceTencentCloudCcnBandwidthLimits(),
			"tencentcloud_cbs_storages":                dataSourceTencentCloudCbsStorages(),
			"tencentcloud_cbs_snapshots":               dataSourceTencentCloudCbsSnapshots(),
			"tencentcloud_dc_instances":                dataSourceTencentCloudDcInstances(),
			"tencentcloud_dcx_instances":               dataSourceTencentCloudDcxInstances(),
<<<<<<< HEAD
			"tencentcloud_mongodb_zone_config":         dataSourceTencentCloudMongodbZoneConfig(),
			"tencentcloud_mongodb_instances":           dataSourceTencentCloudMongodbInstances(),
=======
			"tencentcloud_dc_gateway_instances":        dataSourceTencentCloudDcGatewayInstances(),
			"tencentcloud_dc_gateway_ccn_routes":       dataSourceTencentCloudDcGatewayCCNRoutes(),
>>>>>>> 414c5a35
		},

		ResourcesMap: map[string]*schema.Resource{
			"tencentcloud_alb_server_attachment":      resourceTencentCloudAlbServerAttachment(),
			"tencentcloud_cbs_snapshot":               resourceTencentCloudCbsSnapshot(),
			"tencentcloud_cbs_snapshot_policy":        resourceTencentCloudCbsSnapshotPolicy(),
			"tencentcloud_cbs_storage":                resourceTencentCloudCbsStorage(),
			"tencentcloud_cbs_storage_attachment":     resourceTencentCloudCbsStorageAttachment(),
			"tencentcloud_container_cluster":          resourceTencentCloudContainerCluster(),
			"tencentcloud_container_cluster_instance": resourceTencentCloudContainerClusterInstance(),
			"tencentcloud_dnat":                       resourceTencentCloudDnat(),
			"tencentcloud_eip":                        resourceTencentCloudEip(),
			"tencentcloud_eip_association":            resourceTencentCloudEipAssociation(),
			"tencentcloud_instance":                   resourceTencentCloudInstance(),
			"tencentcloud_key_pair":                   resourceTencentCloudKeyPair(),
			"tencentcloud_lb":                         resourceTencentCloudLB(),
			"tencentcloud_nat_gateway":                resourceTencentCloudNatGateway(),
			"tencentcloud_route_entry":                resourceTencentCloudRouteEntry(),
			"tencentcloud_route_table_entry":          resourceTencentCloudVpcRouteEntry(),
			"tencentcloud_route_table":                resourceTencentCloudVpcRouteTable(),
			"tencentcloud_security_group":             resourceTencentCloudSecurityGroup(),
			"tencentcloud_security_group_rule":        resourceTencentCloudSecurityGroupRule(),
			"tencentcloud_subnet":                     resourceTencentCloudVpcSubnet(),
			"tencentcloud_vpc":                        resourceTencentCloudVpcInstance(),
			"tencentcloud_mysql_backup_policy":        resourceTencentCloudMysqlBackupPolicy(),
			"tencentcloud_mysql_account":              resourceTencentCloudMysqlAccount(),
			"tencentcloud_mysql_account_privilege":    resourceTencentCloudMysqlAccountPrivilege(),
			"tencentcloud_mysql_instance":             resourceTencentCloudMysqlInstance(),
			"tencentcloud_mysql_readonly_instance":    resourceTencentCloudMysqlReadonlyInstance(),
			"tencentcloud_cos_bucket":                 resourceTencentCloudCosBucket(),
			"tencentcloud_cos_bucket_object":          resourceTencentCloudCosBucketObject(),
			"tencentcloud_redis_instance":             resourceTencentCloudRedisInstance(),
			"tencentcloud_redis_backup_config":        resourceTencentCloudRedisBackupConfig(),
			"tencentcloud_as_scaling_config":          resourceTencentCloudAsScalingConfig(),
			"tencentcloud_as_scaling_group":           resourceTencentCloudAsScalingGroup(),
			"tencentcloud_as_attachment":              resourceTencentCloudAsAttachment(),
			"tencentcloud_as_scaling_policy":          resourceTencentCloudAsScalingPolicy(),
			"tencentcloud_as_schedule":                resourceTencentCloudAsSchedule(),
			"tencentcloud_as_lifecycle_hook":          resourceTencentCloudAsLifecycleHook(),
			"tencentcloud_as_notification":            resourceTencentCloudAsNotification(),
			"tencentcloud_ccn":                        resourceTencentCloudCcn(),
			"tencentcloud_ccn_attachment":             resourceTencentCloudCcnAttachment(),
			"tencentcloud_ccn_bandwidth_limit":        resourceTencentCloudCcnBandwidthLimit(),
			"tencentcloud_dcx":                        resourceTencentCloudDcxInstance(),
<<<<<<< HEAD
			"tencentcloud_mongodb_instance":           resourceTencentCloudMongodbInstance(),
			"tencentcloud_mongodb_sharding_instance":  resourceTencentCloudMongodbShardingInstance(),
=======
			"tencentcloud_dc_gateway":                 resourceTencentCloudDcGatewayInstance(),
			"tencentcloud_dc_gateway_ccn_route":       resourceTencentCloudDcGatewayCcnRouteInstance(),
>>>>>>> 414c5a35
		},

		ConfigureFunc: providerConfigure,
	}
}

func providerConfigure(d *schema.ResourceData) (interface{}, error) {
	secretId, ok := d.GetOk("secret_id")
	if !ok {
		secretId = os.Getenv(PROVIDER_SECRET_ID)
	}
	secretKey, ok := d.GetOk("secret_key")
	if !ok {
		secretKey = os.Getenv(PROVIDER_SECRET_KEY)
	}
	region, ok := d.GetOk("region")
	if !ok {
		region = os.Getenv(PROVIDER_REGION)
	}
	config := Config{
		SecretId:  secretId.(string),
		SecretKey: secretKey.(string),
		Region:    region.(string),
	}
	return config.Client()
}<|MERGE_RESOLUTION|>--- conflicted
+++ resolved
@@ -195,13 +195,10 @@
 			"tencentcloud_cbs_snapshots":               dataSourceTencentCloudCbsSnapshots(),
 			"tencentcloud_dc_instances":                dataSourceTencentCloudDcInstances(),
 			"tencentcloud_dcx_instances":               dataSourceTencentCloudDcxInstances(),
-<<<<<<< HEAD
 			"tencentcloud_mongodb_zone_config":         dataSourceTencentCloudMongodbZoneConfig(),
 			"tencentcloud_mongodb_instances":           dataSourceTencentCloudMongodbInstances(),
-=======
 			"tencentcloud_dc_gateway_instances":        dataSourceTencentCloudDcGatewayInstances(),
 			"tencentcloud_dc_gateway_ccn_routes":       dataSourceTencentCloudDcGatewayCCNRoutes(),
->>>>>>> 414c5a35
 		},
 
 		ResourcesMap: map[string]*schema.Resource{
@@ -246,13 +243,10 @@
 			"tencentcloud_ccn_attachment":             resourceTencentCloudCcnAttachment(),
 			"tencentcloud_ccn_bandwidth_limit":        resourceTencentCloudCcnBandwidthLimit(),
 			"tencentcloud_dcx":                        resourceTencentCloudDcxInstance(),
-<<<<<<< HEAD
 			"tencentcloud_mongodb_instance":           resourceTencentCloudMongodbInstance(),
 			"tencentcloud_mongodb_sharding_instance":  resourceTencentCloudMongodbShardingInstance(),
-=======
 			"tencentcloud_dc_gateway":                 resourceTencentCloudDcGatewayInstance(),
 			"tencentcloud_dc_gateway_ccn_route":       resourceTencentCloudDcGatewayCcnRouteInstance(),
->>>>>>> 414c5a35
 		},
 
 		ConfigureFunc: providerConfigure,
