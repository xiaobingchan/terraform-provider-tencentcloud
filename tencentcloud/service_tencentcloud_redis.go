--- conflicted
+++ resolved
@@ -6,15 +6,9 @@
 	"log"
 	"strconv"
 
-<<<<<<< HEAD
-	"github.com/tencentyun/tcecloud-sdk-go/tcecloud/common/errors"
+	"github.com/hashicorp/terraform-plugin-sdk/helper/resource"
 	cvm "github.com/tencentyun/tcecloud-sdk-go/tcecloud/cvm/v20170312"
 	redis "github.com/tencentyun/tcecloud-sdk-go/tcecloud/redis/v20180412"
-=======
-	"github.com/hashicorp/terraform-plugin-sdk/helper/resource"
-	cvm "github.com/tencentcloud/tencentcloud-sdk-go/tencentcloud/cvm/v20170312"
-	redis "github.com/tencentcloud/tencentcloud-sdk-go/tencentcloud/redis/v20180412"
->>>>>>> 99cd9ee6
 	"github.com/terraform-providers/terraform-provider-tencentcloud/tencentcloud/connectivity"
 	"github.com/terraform-providers/terraform-provider-tencentcloud/tencentcloud/internal/helper"
 	"github.com/terraform-providers/terraform-provider-tencentcloud/tencentcloud/ratelimit"
@@ -328,30 +322,6 @@
 	request.InstanceId = &redisId
 
 	// Post https://cdb.tencentcloudapi.com/: always get "Gateway Time-out"
-<<<<<<< HEAD
-	if err != nil {
-		if _, ok := err.(*errors.TceCloudSDKError); !ok {
-			time.Sleep(time.Second)
-			ratelimit.Check(request.GetAction())
-			response, err = me.client.UseRedisClient().DescribeInstances(request)
-		}
-	}
-	if err != nil {
-		if _, ok := err.(*errors.TceCloudSDKError); !ok {
-			time.Sleep(3 * time.Second)
-			ratelimit.Check(request.GetAction())
-			response, err = me.client.UseRedisClient().DescribeInstances(request)
-		}
-	}
-
-	if err != nil {
-		if _, ok := err.(*errors.TceCloudSDKError); !ok {
-			time.Sleep(5 * time.Second)
-			ratelimit.Check(request.GetAction())
-			response, err = me.client.UseRedisClient().DescribeInstances(request)
-		}
-	}
-=======
 	var response *redis.DescribeInstancesResponse
 	err := resource.Retry(10*readRetryTimeout, func() *resource.RetryError {
 		ratelimit.Check(request.GetAction())
@@ -363,7 +333,6 @@
 		response = result
 		return nil
 	})
->>>>>>> 99cd9ee6
 
 	if err != nil {
 		errRet = err
@@ -427,29 +396,6 @@
 	})
 
 	if err != nil {
-<<<<<<< HEAD
-		if _, ok := err.(*errors.TceCloudSDKError); !ok {
-			time.Sleep(time.Second)
-			ratelimit.Check(request.GetAction())
-			response, err = me.client.UseRedisClient().DescribeInstanceDealDetail(request)
-		}
-	}
-
-	if err != nil {
-		if _, ok := err.(*errors.TceCloudSDKError); !ok {
-			time.Sleep(3 * time.Second)
-			ratelimit.Check(request.GetAction())
-			response, err = me.client.UseRedisClient().DescribeInstanceDealDetail(request)
-		}
-	}
-
-	if err != nil {
-		if _, ok := err.(*errors.TceCloudSDKError); !ok {
-			time.Sleep(5 * time.Second)
-			ratelimit.Check(request.GetAction())
-			response, err = me.client.UseRedisClient().DescribeInstanceDealDetail(request)
-		}
-=======
 		errRet = err
 		return
 	}
@@ -473,7 +419,6 @@
 	} else {
 		isolated = false
 		return
->>>>>>> 99cd9ee6
 	}
 }
 
