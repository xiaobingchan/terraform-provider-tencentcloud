package tencentcloud

import (
	"fmt"
	"testing"

	"github.com/hashicorp/terraform/helper/resource"
	"github.com/hashicorp/terraform/helper/schema"
	"github.com/hashicorp/terraform/terraform"
)

func TestAccTencentCloudInstance_basic(t *testing.T) {
	resource.Test(t, resource.TestCase{
		PreCheck: func() { testAccPreCheck(t) },

		IDRefreshName: "tencentcloud_instance.foo",

		Providers:    testAccProviders,
		CheckDestroy: testAccCheckInstanceDestroy,
		Steps: []resource.TestStep{
			{
				Config: testAccInstanceConfigWithSmallInstanceType,
				Check: resource.ComposeTestCheckFunc(
					testAccCheckTencentCloudDataSourceID("tencentcloud_instance.foo"),
					testAccCheckTencentCloudInstanceExists("tencentcloud_instance.foo"),
					resource.TestCheckResourceAttr("tencentcloud_instance.foo", "instance_status", "RUNNING"),
					resource.TestCheckResourceAttr("tencentcloud_instance.foo", "system_disk_size", "50"),
					resource.TestCheckResourceAttr("tencentcloud_instance.foo", "system_disk_type", "CLOUD_SSD"),
					resource.TestCheckResourceAttr("tencentcloud_instance.foo", "data_disks.0.data_disk_type", "CLOUD_SSD"),
					resource.TestCheckResourceAttr("tencentcloud_instance.foo", "data_disks.0.data_disk_size", "100"),
				),
			},
			{
				ResourceName:            "tencentcloud_instance.foo",
				ImportState:             true,
				ImportStateVerify:       true,
				ImportStateVerifyIgnore: []string{"disable_monitor_service", "disable_security_service"},
			},
		},
	})
}

func TestAccTencentCloudInstance_prepaid(t *testing.T) {
	resource.Test(t, resource.TestCase{
		PreCheck:      func() { testAccPreCheck(t) },
		IDRefreshName: "tencentcloud_instance.foo",
		Providers:     testAccProviders,
		CheckDestroy:  testAccCheckInstanceDestroy,
		Steps: []resource.TestStep{
			{
				Config: testAccInstanceConfigWithSmallInstanceType,
				Check: resource.ComposeTestCheckFunc(
					testAccCheckTencentCloudDataSourceID("tencentcloud_instance.foo"),
					testAccCheckTencentCloudInstanceExists("tencentcloud_instance.foo"),
					resource.TestCheckResourceAttr("tencentcloud_instance.foo", "instance_status", "RUNNING"),
					resource.TestCheckResourceAttr("tencentcloud_instance.foo", "system_disk_type", "CLOUD_SSD"),
				),
			},
		},
	})
}

func TestAccTencentCloudInstance_sg(t *testing.T) {
	resource.Test(t, resource.TestCase{
		PreCheck: func() { testAccPreCheck(t) },

		IDRefreshName: "tencentcloud_instance.sg",

		Providers:    testAccProviders,
		CheckDestroy: testAccCheckInstanceDestroy,
		Steps: []resource.TestStep{
			{
				Config: testAccInstanceConfigWithSecurityGroup(`["${tencentcloud_security_group.my_sg1.id}"]`),
				Check: resource.ComposeTestCheckFunc(
					testAccCheckTencentCloudDataSourceID("tencentcloud_instance.sg"),
					testAccCheckTencentCloudInstanceExists("tencentcloud_instance.sg"),
					resource.TestCheckResourceAttr("tencentcloud_instance.sg", "instance_status", "RUNNING"),
					resource.TestCheckResourceAttrSet("tencentcloud_security_group.my_sg1", "id"),
					resource.TestCheckResourceAttr("tencentcloud_instance.sg", "security_groups.#", "1"),
					resource.TestCheckResourceAttr("tencentcloud_security_group_rule.sg_rule_1", "type", "ingress"),
					resource.TestCheckResourceAttr("tencentcloud_security_group_rule.sg_rule_1", "port_range", "80,8080"),
					resource.TestCheckResourceAttr("tencentcloud_security_group_rule.sg_rule_2", "type", "ingress"),
					resource.TestCheckResourceAttr("tencentcloud_security_group_rule.sg_rule_2", "port_range", "3000"),
				),
			},
			{
				Config: testAccInstanceConfigWithSecurityGroup(`[
					"${tencentcloud_security_group.my_sg1.id}",
					"${tencentcloud_security_group.my_sg2.id}"
				]`),
				Check: resource.ComposeTestCheckFunc(
					testAccCheckTencentCloudDataSourceID("tencentcloud_instance.sg"),
					testAccCheckTencentCloudInstanceExists("tencentcloud_instance.sg"),
					resource.TestCheckResourceAttr("tencentcloud_instance.sg", "instance_status", "RUNNING"),
					resource.TestCheckResourceAttrSet("tencentcloud_security_group.my_sg2", "id"),
					resource.TestCheckResourceAttr("tencentcloud_instance.sg", "security_groups.#", "2"),
				),
			},
		},
	})
}

func TestAccTencentCloudInstance_network(t *testing.T) {
	resource.Test(t, resource.TestCase{
		PreCheck: func() { testAccPreCheck(t) },

		IDRefreshName: "tencentcloud_instance.network",

		Providers:    testAccProviders,
		CheckDestroy: testAccCheckInstanceDestroy,
		Steps: []resource.TestStep{
			{
				Config: testAccInstanceConfigWithInternet,
				Check: resource.ComposeTestCheckFunc(
					testAccCheckTencentCloudDataSourceID("tencentcloud_instance.network"),
					testAccCheckTencentCloudInstanceExists("tencentcloud_instance.network"),
					resource.TestCheckResourceAttr("tencentcloud_instance.network", "instance_status", "RUNNING"),
					resource.TestCheckResourceAttrSet("tencentcloud_instance.network", "public_ip"),
					resource.TestCheckResourceAttrSet("tencentcloud_instance.network", "private_ip"),
				),
			},
		},
	})
}

func TestAccTencentCloudInstance_network_no_public_ip(t *testing.T) {
	resource.Test(t, resource.TestCase{
		PreCheck: func() { testAccPreCheck(t) },

		IDRefreshName: "tencentcloud_instance.network",

		Providers:    testAccProviders,
		CheckDestroy: testAccCheckInstanceDestroy,
		Steps: []resource.TestStep{
			{
				Config: testAccInstanceConfigWithInternetNoPublicIP,
				Check: resource.ComposeTestCheckFunc(
					testAccCheckTencentCloudDataSourceID("tencentcloud_instance.network"),
					testAccCheckTencentCloudInstanceExists("tencentcloud_instance.network"),
					resource.TestCheckResourceAttr("tencentcloud_instance.network", "instance_status", "RUNNING"),
					resource.TestCheckResourceAttr("tencentcloud_instance.network", "public_ip", ""),
					resource.TestCheckResourceAttrSet("tencentcloud_instance.network", "private_ip"),
				),
			},
		},
	})
}

func TestAccTencentCloudInstance_vpc(t *testing.T) {
	resource.Test(t, resource.TestCase{
		PreCheck: func() { testAccPreCheck(t) },

		IDRefreshName: "tencentcloud_instance.vpc_ins",

		Providers:    testAccProviders,
		CheckDestroy: testAccCheckInstanceDestroy,
		Steps: []resource.TestStep{
			{
				Config: testAccInstanceConfigWithVPC,
				Check: resource.ComposeTestCheckFunc(
					testAccCheckTencentCloudDataSourceID("tencentcloud_instance.vpc_ins"),
					testAccCheckTencentCloudInstanceExists("tencentcloud_instance.vpc_ins"),
					resource.TestCheckResourceAttr("tencentcloud_instance.vpc_ins", "instance_status", "RUNNING"),
					resource.TestCheckResourceAttrSet("tencentcloud_instance.vpc_ins", "private_ip"),
					resource.TestCheckResourceAttrSet("tencentcloud_instance.vpc_ins", "vpc_id"),
					resource.TestCheckResourceAttrSet("tencentcloud_instance.vpc_ins", "subnet_id"),
				),
			},
		},
	})
}

func TestAccTencentCloudInstance_keypair(t *testing.T) {
	resource.Test(t, resource.TestCase{
		PreCheck: func() { testAccPreCheck(t) },

		IDRefreshName: "tencentcloud_instance.login",

		Providers:    testAccProviders,
		CheckDestroy: testAccCheckInstanceDestroy,
		Steps: []resource.TestStep{
			{
				Config: testAccInstanceConfigWithKeyPair("tf_acc_test_key1"),
				Check: resource.ComposeTestCheckFunc(
					testAccCheckTencentCloudDataSourceID("tencentcloud_instance.login"),
					testAccCheckTencentCloudInstanceExists("tencentcloud_instance.login"),
					resource.TestCheckResourceAttr("tencentcloud_instance.login", "instance_status", "RUNNING"),
					resource.TestCheckResourceAttrSet("tencentcloud_instance.login", "key_name"),
				),
			},
			{
				Config: testAccInstanceConfigWithKeyPair("tf_acc_test_key2"),
				Check: resource.ComposeTestCheckFunc(
					testAccCheckTencentCloudDataSourceID("tencentcloud_instance.login"),
					testAccCheckTencentCloudInstanceExists("tencentcloud_instance.login"),
					resource.TestCheckResourceAttr("tencentcloud_instance.login", "instance_status", "RUNNING"),
					resource.TestCheckResourceAttrSet("tencentcloud_instance.login", "key_name"),
				),
			},
		},
	})
}

func TestAccTencentCloudInstance_imageIdChanged(t *testing.T) {
	resource.Test(t, resource.TestCase{
		PreCheck: func() { testAccPreCheck(t) },

		IDRefreshName: "tencentcloud_instance.hello",

		Providers:    testAccProviders,
		CheckDestroy: testAccCheckInstanceDestroy,
		Steps: []resource.TestStep{
			{
				Config: testAccInstanceConfigWithImageIdChanged(
					"img-8toqc6s3",
					"testpwd123",
				),
				Check: resource.ComposeTestCheckFunc(
					testAccCheckTencentCloudDataSourceID("tencentcloud_instance.hello"),
					testAccCheckTencentCloudInstanceExists("tencentcloud_instance.hello"),
					resource.TestCheckResourceAttr("tencentcloud_instance.hello", "instance_status", "RUNNING"),
					resource.TestCheckResourceAttr("tencentcloud_instance.hello", "password", "testpwd123"),
				),
			},
			{
				Config: testAccInstanceConfigWithImageIdChanged(
					"img-oikl1tzv",
					"testpwd1234",
				),
				Check: resource.ComposeTestCheckFunc(
					testAccCheckTencentCloudDataSourceID("tencentcloud_instance.hello"),
					testAccCheckTencentCloudInstanceExists("tencentcloud_instance.hello"),
					resource.TestCheckResourceAttr("tencentcloud_instance.hello", "instance_status", "RUNNING"),
					resource.TestCheckResourceAttr("tencentcloud_instance.hello", "image_id", "img-oikl1tzv"),
				),
			},
		},
	})
}

func TestAccTencentCloudInstance_passwordChanged(t *testing.T) {
	resource.Test(t, resource.TestCase{
		PreCheck: func() { testAccPreCheck(t) },

		IDRefreshName: "tencentcloud_instance.hello",

		Providers:    testAccProviders,
		CheckDestroy: testAccCheckInstanceDestroy,
		Steps: []resource.TestStep{
			{
				Config: testAccInstanceConfigWithInstanceNameChanged("tf_testing_1"),
				Check: resource.ComposeTestCheckFunc(
					testAccCheckTencentCloudDataSourceID("tencentcloud_instance.hello"),
					testAccCheckTencentCloudInstanceExists("tencentcloud_instance.hello"),
					resource.TestCheckResourceAttr("tencentcloud_instance.hello", "instance_status", "RUNNING"),
					resource.TestCheckResourceAttr("tencentcloud_instance.hello", "instance_name", "tf_testing_1"),
				),
			},
			{
				Config: testAccInstanceConfigWithInstanceNameChanged("tf_testing_2"),
				Check: resource.ComposeTestCheckFunc(
					testAccCheckTencentCloudDataSourceID("tencentcloud_instance.hello"),
					testAccCheckTencentCloudInstanceExists("tencentcloud_instance.hello"),
					resource.TestCheckResourceAttr("tencentcloud_instance.hello", "instance_status", "RUNNING"),
					resource.TestCheckResourceAttr("tencentcloud_instance.hello", "instance_name", "tf_testing_2"),
				),
			},
		},
	})
}

func TestAccTencentCloudInstance_password(t *testing.T) {
	resource.Test(t, resource.TestCase{
		PreCheck: func() { testAccPreCheck(t) },

		IDRefreshName: "tencentcloud_instance.login",

		Providers:    testAccProviders,
		CheckDestroy: testAccCheckInstanceDestroy,
		Steps: []resource.TestStep{
			{
				//Config: testAccInstanceConfigWithPassword,
				Config: testAccInstanceConfigWithPasswordChanged("TF_test_123"),
				Check: resource.ComposeTestCheckFunc(
					testAccCheckTencentCloudDataSourceID("tencentcloud_instance.login"),
					testAccCheckTencentCloudInstanceExists("tencentcloud_instance.login"),
					resource.TestCheckResourceAttr("tencentcloud_instance.login", "instance_status", "RUNNING"),
					resource.TestCheckResourceAttrSet("tencentcloud_instance.login", "password"),
				),
			},
			{
				Config: testAccInstanceConfigWithPasswordChanged("TF_test_123456"),
				Check: resource.ComposeTestCheckFunc(
					testAccCheckTencentCloudDataSourceID("tencentcloud_instance.login"),
					testAccCheckTencentCloudInstanceExists("tencentcloud_instance.login"),
					resource.TestCheckResourceAttr("tencentcloud_instance.login", "instance_status", "RUNNING"),
					resource.TestCheckResourceAttrSet("tencentcloud_instance.login", "password"),
				),
			},
		},
	})
}

func TestAccTencentCloudInstance_hostname(t *testing.T) {
	id := "tencentcloud_instance.hostname"
	resource.Test(t, resource.TestCase{
		PreCheck: func() { testAccPreCheck(t) },

		IDRefreshName: id,

		Providers:    testAccProviders,
		CheckDestroy: testAccCheckInstanceDestroy,
		Steps: []resource.TestStep{
			{
				Config: testAccInstanceConfigWithHostname,
				Check: resource.ComposeTestCheckFunc(
					testAccCheckTencentCloudDataSourceID(id),
					testAccCheckTencentCloudInstanceExists(id),
					resource.TestCheckResourceAttr(id, "instance_status", "RUNNING"),
					resource.TestCheckResourceAttrSet(id, "private_ip"),
					resource.TestCheckResourceAttrSet(id, "hostname"),
				),
			},
		},
	})
}

func TestAccTencentCloudInstance_projectId(t *testing.T) {
	id := "tencentcloud_instance.project_id"
	resource.Test(t, resource.TestCase{
		PreCheck: func() { testAccPreCheck(t) },

		IDRefreshName: id,

		Providers:    testAccProviders,
		CheckDestroy: testAccCheckInstanceDestroy,
		Steps: []resource.TestStep{
			{
				Config: testAccInstanceConfigWithProjectId,
				Check: resource.ComposeTestCheckFunc(
					testAccCheckTencentCloudDataSourceID(id),
					testAccCheckTencentCloudInstanceExists(id),
					resource.TestCheckResourceAttr(id, "instance_status", "RUNNING"),
					resource.TestCheckResourceAttrSet(id, "private_ip"),
					resource.TestCheckResourceAttrSet(id, "project_id"),
				),
			},
		},
	})
}

<<<<<<< HEAD
=======
func TestAccTencentCloudInstance_hostnameChangedWithPrivateIP(t *testing.T) {
	resource.Test(t, resource.TestCase{
		PreCheck: func() { testAccPreCheck(t) },

		IDRefreshName: "tencentcloud_instance.foo",

		Providers:    testAccProviders,
		CheckDestroy: testAccCheckInstanceDestroy,
		Steps: []resource.TestStep{
			{
				Config: testAccInstanceConfigWithInstanceHostnameChangedWithPrivateIP("aaa"),
				Check: resource.ComposeTestCheckFunc(
					testAccCheckTencentCloudDataSourceID("tencentcloud_instance.foo"),
					testAccCheckTencentCloudInstanceExists("tencentcloud_instance.foo"),
					resource.TestCheckResourceAttr("tencentcloud_instance.foo", "instance_status", "RUNNING"),
				),
			},
			{
				Config: testAccInstanceConfigWithInstanceHostnameChangedWithPrivateIP("bbb"),
				Check: resource.ComposeTestCheckFunc(
					testAccCheckTencentCloudDataSourceID("tencentcloud_instance.foo"),
					testAccCheckTencentCloudInstanceExists("tencentcloud_instance.foo"),
					resource.TestCheckResourceAttr("tencentcloud_instance.foo", "instance_status", "RUNNING"),
				),
			},
		},
	})
}

func TestAccTencentCloudInstance_withTags(t *testing.T) {
	resource.Test(t, resource.TestCase{
		PreCheck: func() { testAccPreCheck(t) },

		IDRefreshName: "tencentcloud_instance.foo",

		Providers:    testAccProviders,
		CheckDestroy: testAccCheckInstanceDestroy,
		Steps: []resource.TestStep{
			{
				Config: testAccInstanceConfigWithTags,
				Check: resource.ComposeTestCheckFunc(
					testAccCheckTencentCloudDataSourceID("tencentcloud_instance.foo"),
					testAccCheckTencentCloudInstanceExists("tencentcloud_instance.foo"),
					resource.TestCheckResourceAttr("tencentcloud_instance.foo", "instance_status", "RUNNING"),
					resource.TestCheckResourceAttr("tencentcloud_instance.foo", "tags.hello", "world"),
				),
			},
		},
	})
}

>>>>>>> 82052c44
func testAccCheckTencentCloudInstanceExists(n string) resource.TestCheckFunc {
	return func(s *terraform.State) error {
		rs, ok := s.RootModule().Resources[n]
		if !ok {
			return fmt.Errorf("Not found: %s", n)
		}

		if rs.Primary.ID == "" {
			return fmt.Errorf("No ID is set")
		}

		provider := testAccProvider
		// Ignore if Meta is empty, this can happen for validation providers
		if provider.Meta() == nil {
			return fmt.Errorf("Provider Meta is nil")
		}

		client := provider.Meta().(*TencentCloudClient).commonConn
		instanceIds := []string{
			rs.Primary.ID,
		}
		_, err := waitInstanceReachTargetStatus(client, instanceIds, "RUNNING")
		if err != nil {
			return err
		}
		return nil
	}
}

func testAccCheckInstanceDestroy(s *terraform.State) error {
	return testAccCheckInstanceDestroyWithProvider(s, testAccProvider)
}

func testAccCheckInstanceDestroyWithProvider(s *terraform.State, provider *schema.Provider) error {
	client := provider.Meta().(*TencentCloudClient).commonConn

	var instanceIds []string
	for _, rs := range s.RootModule().Resources {
		if rs.Type != "tencentcloud_instance" {
			continue
		}
		instanceId := rs.Primary.ID
		instanceIds = append(instanceIds, instanceId)
	}

	// NOTE,
	// for prepaid instances, STOPPED means terminated process is done
	// for postpaid instances, not found is expected
	_, err := waitInstanceReachTargetStatus(client, instanceIds, "STOPPED")
	if err != nil {
		if err.Error() == instanceNotFoundErrorMsg(instanceIds) {
			return nil
		}
		return err
	}
	return nil
}

func testAccInstanceConfigWithKeyPair(keyname string) string {
	return fmt.Sprintf(
		`
data "tencentcloud_image" "my_favorate_image" {
  os_name = "centos"
  filter {
    name   = "image-type"
    values = ["PUBLIC_IMAGE"]
  }
}

data "tencentcloud_instance_types" "my_favorate_instance_types" {
  filter {
    name   = "instance-family"
    values = ["S2"]
  }
  cpu_core_count = 1
  memory_size    = 1
}

resource "tencentcloud_key_pair" "my_key" {
  key_name = "%s"
}

resource "tencentcloud_instance" "login" {
  instance_name = "terraform_automation_test_kuruk"
  availability_zone = "ap-guangzhou-3"
  image_id      = "${data.tencentcloud_image.my_favorate_image.image_id}"
  instance_type = "${data.tencentcloud_instance_types.my_favorate_instance_types.instance_types.0.instance_type}"
  key_name = "${tencentcloud_key_pair.my_key.id}"
  system_disk_type = "CLOUD_SSD"
}
`,
		keyname,
	)
}

func testAccInstanceConfigWithInstanceNameChanged(name string) string {
	return fmt.Sprintf(
		`
data "tencentcloud_image" "my_favorate_image" {
  os_name = "centos"
  filter {
    name   = "image-type"
    values = ["PUBLIC_IMAGE"]
  }
}

data "tencentcloud_instance_types" "my_favorate_instance_types" {
  filter {
    name   = "instance-family"
    values = ["S2"]
  }
  cpu_core_count = 1
  memory_size    = 1
}

resource "tencentcloud_instance" "hello" {
  instance_name = "%s"
  availability_zone = "ap-guangzhou-3"
  image_id      = "${data.tencentcloud_image.my_favorate_image.image_id}"
  instance_type = "${data.tencentcloud_instance_types.my_favorate_instance_types.instance_types.0.instance_type}"
  system_disk_type = "CLOUD_SSD"
}
`,
		name,
	)
}

func testAccInstanceConfigWithImageIdChanged(imageId, password string) string {
	return fmt.Sprintf(
		`
data "tencentcloud_instance_types" "my_favorate_instance_types" {
  filter {
    name   = "instance-family"
    values = ["S2"]
  }
  cpu_core_count = 1
  memory_size    = 1
}

resource "tencentcloud_instance" "hello" {
  instance_name = "tf_test_reset_instance"
  availability_zone = "ap-guangzhou-3"
  image_id      = "%s"
  instance_type = "${data.tencentcloud_instance_types.my_favorate_instance_types.instance_types.0.instance_type}"
  password      = "%s"
  system_disk_type = "CLOUD_SSD"
}
`,
		imageId,
		password,
	)
}

const testAccInstanceConfigWithSmallInstanceType = `
data "tencentcloud_image" "my_favorate_image" {
  os_name = "centos"
  filter {
    name   = "image-type"
    values = ["PUBLIC_IMAGE"]
  }
}

data "tencentcloud_instance_types" "my_favorate_instance_types" {
  filter {
    name   = "instance-family"
    values = ["S2"]
  }
  cpu_core_count = 1
  memory_size    = 2
}

resource "tencentcloud_instance" "foo" {
  instance_name = "terraform_automation_test_kuruk"
  availability_zone = "ap-guangzhou-3"
  image_id      = "${data.tencentcloud_image.my_favorate_image.image_id}"
  instance_type = "${data.tencentcloud_instance_types.my_favorate_instance_types.instance_types.0.instance_type}"

  system_disk_type = "CLOUD_SSD"
  data_disks = [
    {
      data_disk_type = "CLOUD_SSD"
      data_disk_size = 100
    },
    {
      data_disk_type = "CLOUD_SSD"
      data_disk_size = 100
    }
  ]
  disable_security_service = true
  disable_monitor_service = true
}
`

const testAccInstanceConfigChargeTypePrepaid = `
data "tencentcloud_image" "myimage" {
  os_name = "centos"
  filter {
    name   = "image-type"
    values = ["PUBLIC_IMAGE"]
  }
}

resource "tencentcloud_instance" "foo" {
  instance_name = "terraform_ci_test"
  availability_zone = "ap-guangzhou-3"
  image_id      = "${data.tencentcloud_image.myimage.image_id}"
  instance_type = "S2.SMALL1"
  system_disk_type = "CLOUD_SSD"
  instance_charge_type = "PREPAID"
  instance_charge_type_prepaid_period = 1
}
`

const testAccInstanceConfigWithInternet = `
data "tencentcloud_image" "my_favorate_image" {
  os_name = "centos"
  filter {
    name   = "image-type"
    values = ["PUBLIC_IMAGE"]
  }
}

data "tencentcloud_instance_types" "my_favorate_instance_types" {
  filter {
    name   = "instance-family"
    values = ["S2"]
  }
  cpu_core_count = 1
  memory_size    = 1
}

resource "tencentcloud_instance" "network" {
  instance_name = "terraform_automation_test_kuruk"
  availability_zone = "ap-guangzhou-3"
  image_id      = "${data.tencentcloud_image.my_favorate_image.image_id}"
  instance_type = "${data.tencentcloud_instance_types.my_favorate_instance_types.instance_types.0.instance_type}"
  internet_charge_type = "TRAFFIC_POSTPAID_BY_HOUR"
  internet_max_bandwidth_out = 1
  allocate_public_ip = true
  system_disk_type = "CLOUD_SSD"
}
`

const testAccInstanceConfigWithInternetNoPublicIP = `
data "tencentcloud_image" "my_favorate_image" {
  os_name = "centos"
  filter {
    name   = "image-type"
    values = ["PUBLIC_IMAGE"]
  }
}

data "tencentcloud_instance_types" "my_favorate_instance_types" {
  filter {
    name   = "instance-family"
    values = ["S2"]
  }
  cpu_core_count = 1
  memory_size    = 1
}

resource "tencentcloud_instance" "network" {
  instance_name = "terraform_automation_test_kuruk"
  availability_zone = "ap-guangzhou-3"
  image_id      = "${data.tencentcloud_image.my_favorate_image.image_id}"
  instance_type = "${data.tencentcloud_instance_types.my_favorate_instance_types.instance_types.0.instance_type}"
  internet_charge_type = "TRAFFIC_POSTPAID_BY_HOUR"
  internet_max_bandwidth_out = 1
  allocate_public_ip = false
  system_disk_type = "CLOUD_SSD"
}
`

func testAccInstanceConfigWithPasswordChanged(pwd string) string {
	return fmt.Sprintf(
		`
data "tencentcloud_image" "my_favorate_image" {
  os_name = "centos"
  filter {
    name   = "image-type"
    values = ["PUBLIC_IMAGE"]
  }
}

data "tencentcloud_instance_types" "my_favorate_instance_types" {
  filter {
    name   = "instance-family"
    values = ["S2"]
  }
  cpu_core_count = 1
  memory_size    = 1
}

resource "tencentcloud_instance" "login" {
  instance_name = "terraform_automation_test_kuruk"
  availability_zone = "ap-guangzhou-3"
  image_id      = "${data.tencentcloud_image.my_favorate_image.image_id}"
  instance_type = "${data.tencentcloud_instance_types.my_favorate_instance_types.instance_types.0.instance_type}"
  internet_max_bandwidth_out = 1
  password = "%s"
  system_disk_type = "CLOUD_SSD"
}
`,
		pwd,
	)
}

const testAccInstanceConfigWithVPC = `
data "tencentcloud_image" "my_favorate_image" {
  os_name = "centos"
  filter {
    name   = "image-type"
    values = ["PUBLIC_IMAGE"]
  }
}

data "tencentcloud_instance_types" "my_favorate_instance_types" {
  filter {
    name   = "instance-family"
    values = ["S2"]
  }
  cpu_core_count = 1
  memory_size    = 2
}

resource "tencentcloud_vpc" "my_vpc" {
  cidr_block = "10.0.0.0/16"
  name       = "tf_vpc_test"
}

resource "tencentcloud_subnet" "my_subnet" {
  vpc_id = "${tencentcloud_vpc.my_vpc.id}"
  availability_zone = "ap-guangzhou-3"
  name              = "tf_test_subnet"
  cidr_block        = "10.0.2.0/24"
}

resource "tencentcloud_instance" "vpc_ins" {
  instance_name = "terraform_automation_test_kuruk_vpc"
  availability_zone = "ap-guangzhou-3"
  image_id      = "${data.tencentcloud_image.my_favorate_image.image_id}"
  instance_type = "${data.tencentcloud_instance_types.my_favorate_instance_types.instance_types.0.instance_type}"
  vpc_id = "${tencentcloud_vpc.my_vpc.id}"
  subnet_id = "${tencentcloud_subnet.my_subnet.id}"
  system_disk_type = "CLOUD_SSD"
}
`

const testAccInstanceConfigWithHostname = `
data "tencentcloud_image" "my_favorate_image" {
  os_name = "centos"
  filter {
    name   = "image-type"
    values = ["PUBLIC_IMAGE"]
  }
}

data "tencentcloud_instance_types" "my_favorate_instance_types" {
  filter {
    name   = "instance-family"
    values = ["S2"]
  }
  cpu_core_count = 1
  memory_size    = 2
}

data "tencentcloud_availability_zones" "my_favorate_zones" {
	name = "ap-guangzhou-3"
}

resource "tencentcloud_instance" "hostname" {
  instance_name = "terraform_automation_test_kuruk"
  availability_zone     = "${data.tencentcloud_availability_zones.my_favorate_zones.zones.0.name}"
  image_id      = "${data.tencentcloud_image.my_favorate_image.image_id}"
  instance_type = "${data.tencentcloud_instance_types.my_favorate_instance_types.instance_types.0.instance_type}"
  hostname      = "testing"

  system_disk_type = "CLOUD_SSD"
}
`

const testAccInstanceConfigWithProjectId = `
data "tencentcloud_image" "my_favorate_image" {
  os_name = "centos"
  filter {
    name   = "image-type"
    values = ["PUBLIC_IMAGE"]
  }
}

data "tencentcloud_instance_types" "my_favorate_instance_types" {
  filter {
    name   = "instance-family"
    values = ["S2"]
  }
  cpu_core_count = 1
  memory_size    = 2
}

data "tencentcloud_availability_zones" "my_favorate_zones" {
	name = "ap-guangzhou-3"
}

resource "tencentcloud_instance" "project_id" {
  instance_name = "terraform_automation_test_kuruk"
  availability_zone     = "${data.tencentcloud_availability_zones.my_favorate_zones.zones.0.name}"
  image_id      = "${data.tencentcloud_image.my_favorate_image.image_id}"
  instance_type = "${data.tencentcloud_instance_types.my_favorate_instance_types.instance_types.0.instance_type}"
  project_id    = 0

  system_disk_type = "CLOUD_SSD"
}
`

func testAccInstanceConfigWithSecurityGroup(rule string) string {
	return fmt.Sprintf(`
data "tencentcloud_image" "my_favorate_image" {
  os_name = "centos"
  filter {
    name   = "image-type"
    values = ["PUBLIC_IMAGE"]
  }
}

data "tencentcloud_instance_types" "my_favorate_instance_types" {
  filter {
    name   = "instance-family"
    values = ["S2"]
  }
  cpu_core_count = 1
  memory_size    = 2
}

resource "tencentcloud_security_group" "my_sg1" {
  name = "tf_test_sg_name"
  description = "tf_test_sg_desc"
}

resource "tencentcloud_security_group_rule" "sg_rule_1" {
  security_group_id = "${tencentcloud_security_group.my_sg1.id}"
  type = "ingress"
  cidr_ip = "0.0.0.0/0"
  ip_protocol = "tcp"
  port_range = "80,8080"
  policy = "accept"
}

resource "tencentcloud_security_group" "my_sg2" {
  name = "tf_test_sg_name"
  description = "tf_test_sg_desc"
}

resource "tencentcloud_security_group_rule" "sg_rule_2" {
  security_group_id = "${tencentcloud_security_group.my_sg2.id}"
  type = "ingress"
  cidr_ip = "0.0.0.0/0"
  ip_protocol = "tcp"
  port_range = "3000"
  policy = "accept"
}

resource "tencentcloud_instance" "sg" {
  instance_name = "terraform_automation_test_kuruk_sg"
  availability_zone = "ap-guangzhou-3"
  image_id      = "${data.tencentcloud_image.my_favorate_image.image_id}"
  instance_type = "${data.tencentcloud_instance_types.my_favorate_instance_types.instance_types.0.instance_type}"
  system_disk_type = "CLOUD_SSD"

  internet_max_bandwidth_out = 1

  security_groups = %s
}
`,
		rule,
	)
<<<<<<< HEAD
}
=======
}

func testAccInstanceConfigWithInstanceHostnameChangedWithPrivateIP(name string) string {
	return fmt.Sprintf(
		`
data "tencentcloud_image" "my_favorate_image" {
  os_name = "centos"
  filter {
    name   = "image-type"
    values = ["PUBLIC_IMAGE"]
  }
}

data "tencentcloud_instance_types" "my_favorate_instance_types" {
  filter {
    name   = "instance-family"
    values = ["S2"]
  }
  cpu_core_count = 1
  memory_size    = 2
}

resource "tencentcloud_vpc" "my_vpc" {
  cidr_block = "10.0.0.0/16"
  name       = "tf_vpc_test"
}

resource "tencentcloud_subnet" "my_subnet" {
  vpc_id = "${tencentcloud_vpc.my_vpc.id}"
  availability_zone = "ap-guangzhou-3"
  name              = "tf_test_subnet"
  cidr_block        = "10.0.2.0/24"
}

resource "tencentcloud_instance" "foo" {
  instance_name = "test_with_private_ip"
  availability_zone = "ap-guangzhou-3"
  image_id      = "${data.tencentcloud_image.my_favorate_image.image_id}"
  instance_type = "${data.tencentcloud_instance_types.my_favorate_instance_types.instance_types.0.instance_type}"
  system_disk_type = "CLOUD_PREMIUM"
  vpc_id = "${tencentcloud_vpc.my_vpc.id}"
  subnet_id = "${tencentcloud_subnet.my_subnet.id}"
  private_ip = "10.0.2.2"
  hostname = "%s"
}
`,
		name,
	)
}

const testAccInstanceConfigWithTags = `
data "tencentcloud_image" "my_favorate_image" {
  os_name = "centos"
  filter {
    name   = "image-type"
    values = ["PUBLIC_IMAGE"]
  }
}

resource "tencentcloud_instance" "foo" {
  instance_name = "terraform_ci_with_tags"
  availability_zone = "ap-guangzhou-3"
  image_id      = "${data.tencentcloud_image.my_favorate_image.image_id}"
  instance_type = "S4.SMALL1"
  system_disk_type = "CLOUD_PREMIUM"
  tags = {
    "hello" = "world"
    "happy" = "hour"
  }
}
`
>>>>>>> 82052c44
<|MERGE_RESOLUTION|>--- conflicted
+++ resolved
@@ -25,9 +25,7 @@
 					testAccCheckTencentCloudInstanceExists("tencentcloud_instance.foo"),
 					resource.TestCheckResourceAttr("tencentcloud_instance.foo", "instance_status", "RUNNING"),
 					resource.TestCheckResourceAttr("tencentcloud_instance.foo", "system_disk_size", "50"),
-					resource.TestCheckResourceAttr("tencentcloud_instance.foo", "system_disk_type", "CLOUD_SSD"),
-					resource.TestCheckResourceAttr("tencentcloud_instance.foo", "data_disks.0.data_disk_type", "CLOUD_SSD"),
-					resource.TestCheckResourceAttr("tencentcloud_instance.foo", "data_disks.0.data_disk_size", "100"),
+					resource.TestCheckResourceAttr("tencentcloud_instance.foo", "system_disk_type", "CLOUD_PREMIUM"),
 				),
 			},
 			{
@@ -53,7 +51,7 @@
 					testAccCheckTencentCloudDataSourceID("tencentcloud_instance.foo"),
 					testAccCheckTencentCloudInstanceExists("tencentcloud_instance.foo"),
 					resource.TestCheckResourceAttr("tencentcloud_instance.foo", "instance_status", "RUNNING"),
-					resource.TestCheckResourceAttr("tencentcloud_instance.foo", "system_disk_type", "CLOUD_SSD"),
+					resource.TestCheckResourceAttr("tencentcloud_instance.foo", "system_disk_type", "CLOUD_PREMIUM"),
 				),
 			},
 		},
@@ -349,8 +347,6 @@
 	})
 }
 
-<<<<<<< HEAD
-=======
 func TestAccTencentCloudInstance_hostnameChangedWithPrivateIP(t *testing.T) {
 	resource.Test(t, resource.TestCase{
 		PreCheck: func() { testAccPreCheck(t) },
@@ -402,7 +398,6 @@
 	})
 }
 
->>>>>>> 82052c44
 func testAccCheckTencentCloudInstanceExists(n string) resource.TestCheckFunc {
 	return func(s *terraform.State) error {
 		rs, ok := s.RootModule().Resources[n]
@@ -491,7 +486,7 @@
   image_id      = "${data.tencentcloud_image.my_favorate_image.image_id}"
   instance_type = "${data.tencentcloud_instance_types.my_favorate_instance_types.instance_types.0.instance_type}"
   key_name = "${tencentcloud_key_pair.my_key.id}"
-  system_disk_type = "CLOUD_SSD"
+  system_disk_type = "CLOUD_PREMIUM"
 }
 `,
 		keyname,
@@ -523,7 +518,7 @@
   availability_zone = "ap-guangzhou-3"
   image_id      = "${data.tencentcloud_image.my_favorate_image.image_id}"
   instance_type = "${data.tencentcloud_instance_types.my_favorate_instance_types.instance_types.0.instance_type}"
-  system_disk_type = "CLOUD_SSD"
+  system_disk_type = "CLOUD_PREMIUM"
 }
 `,
 		name,
@@ -548,7 +543,7 @@
   image_id      = "%s"
   instance_type = "${data.tencentcloud_instance_types.my_favorate_instance_types.instance_types.0.instance_type}"
   password      = "%s"
-  system_disk_type = "CLOUD_SSD"
+  system_disk_type = "CLOUD_PREMIUM"
 }
 `,
 		imageId,
@@ -580,17 +575,8 @@
   image_id      = "${data.tencentcloud_image.my_favorate_image.image_id}"
   instance_type = "${data.tencentcloud_instance_types.my_favorate_instance_types.instance_types.0.instance_type}"
 
-  system_disk_type = "CLOUD_SSD"
-  data_disks = [
-    {
-      data_disk_type = "CLOUD_SSD"
-      data_disk_size = 100
-    },
-    {
-      data_disk_type = "CLOUD_SSD"
-      data_disk_size = 100
-    }
-  ]
+  system_disk_type = "CLOUD_PREMIUM"
+
   disable_security_service = true
   disable_monitor_service = true
 }
@@ -610,7 +596,7 @@
   availability_zone = "ap-guangzhou-3"
   image_id      = "${data.tencentcloud_image.myimage.image_id}"
   instance_type = "S2.SMALL1"
-  system_disk_type = "CLOUD_SSD"
+  system_disk_type = "CLOUD_PREMIUM"
   instance_charge_type = "PREPAID"
   instance_charge_type_prepaid_period = 1
 }
@@ -642,7 +628,7 @@
   internet_charge_type = "TRAFFIC_POSTPAID_BY_HOUR"
   internet_max_bandwidth_out = 1
   allocate_public_ip = true
-  system_disk_type = "CLOUD_SSD"
+  system_disk_type = "CLOUD_PREMIUM"
 }
 `
 
@@ -672,7 +658,7 @@
   internet_charge_type = "TRAFFIC_POSTPAID_BY_HOUR"
   internet_max_bandwidth_out = 1
   allocate_public_ip = false
-  system_disk_type = "CLOUD_SSD"
+  system_disk_type = "CLOUD_PREMIUM"
 }
 `
 
@@ -703,7 +689,7 @@
   instance_type = "${data.tencentcloud_instance_types.my_favorate_instance_types.instance_types.0.instance_type}"
   internet_max_bandwidth_out = 1
   password = "%s"
-  system_disk_type = "CLOUD_SSD"
+  system_disk_type = "CLOUD_PREMIUM"
 }
 `,
 		pwd,
@@ -747,7 +733,7 @@
   instance_type = "${data.tencentcloud_instance_types.my_favorate_instance_types.instance_types.0.instance_type}"
   vpc_id = "${tencentcloud_vpc.my_vpc.id}"
   subnet_id = "${tencentcloud_subnet.my_subnet.id}"
-  system_disk_type = "CLOUD_SSD"
+  system_disk_type = "CLOUD_PREMIUM"
 }
 `
 
@@ -780,7 +766,7 @@
   instance_type = "${data.tencentcloud_instance_types.my_favorate_instance_types.instance_types.0.instance_type}"
   hostname      = "testing"
 
-  system_disk_type = "CLOUD_SSD"
+  system_disk_type = "CLOUD_PREMIUM"
 }
 `
 
@@ -813,7 +799,7 @@
   instance_type = "${data.tencentcloud_instance_types.my_favorate_instance_types.instance_types.0.instance_type}"
   project_id    = 0
 
-  system_disk_type = "CLOUD_SSD"
+  system_disk_type = "CLOUD_PREMIUM"
 }
 `
 
@@ -869,7 +855,7 @@
   availability_zone = "ap-guangzhou-3"
   image_id      = "${data.tencentcloud_image.my_favorate_image.image_id}"
   instance_type = "${data.tencentcloud_instance_types.my_favorate_instance_types.instance_types.0.instance_type}"
-  system_disk_type = "CLOUD_SSD"
+  system_disk_type = "CLOUD_PREMIUM"
 
   internet_max_bandwidth_out = 1
 
@@ -878,9 +864,6 @@
 `,
 		rule,
 	)
-<<<<<<< HEAD
-}
-=======
 }
 
 func testAccInstanceConfigWithInstanceHostnameChangedWithPrivateIP(name string) string {
@@ -951,5 +934,4 @@
     "happy" = "hour"
   }
 }
-`
->>>>>>> 82052c44
+`