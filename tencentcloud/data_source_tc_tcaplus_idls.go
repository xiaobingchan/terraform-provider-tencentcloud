/*
Use this data source to query tcaplus idl files

Example Usage

```hcl
data "tencentcloud_tcaplus_idls" "id_test" {
<<<<<<< HEAD
  app_id = "19162256624"
=======
   cluster_id    = "19162256624"
>>>>>>> 0b5510ff
}
```
*/
package tencentcloud

import (
	"context"
	"encoding/json"
	"fmt"
	"log"

	"github.com/hashicorp/terraform-plugin-sdk/helper/schema"
)

func dataSourceTencentCloudTcaplusIdls() *schema.Resource {
	return &schema.Resource{
		Read: dataSourceTencentCloudTcaplusIdlsRead,
		Schema: map[string]*schema.Schema{
			"cluster_id": {
				Type:        schema.TypeString,
				Required:    true,
				Description: "Id of the tcaplus cluster to be query.",
			},
			"result_output_file": {
				Type:        schema.TypeString,
				Optional:    true,
				Description: "Used to save results.",
			},
			"list": {
				Type:        schema.TypeList,
				Computed:    true,
				Description: "A list of tcaplus idls. Each element contains the following attributes.",
				Elem: &schema.Resource{
					Schema: map[string]*schema.Schema{
						"idl_id": {
							Type:        schema.TypeString,
							Computed:    true,
							Description: "Id of this idl.",
						},
					},
				},
			},
		},
	}
}

func dataSourceTencentCloudTcaplusIdlsRead(d *schema.ResourceData, meta interface{}) error {
	defer logElapsed("data_source.tencentcloud_tcaplus_idls.read")()

	logId := getLogId(contextNil)
	ctx := context.WithValue(context.TODO(), logIdKey, logId)

	service := TcaplusService{
		client: meta.(*TencentCloudClient).apiV3Conn,
	}

	clusterId := d.Get("cluster_id").(string)

	infos, err := service.DescribeIdlFileInfos(ctx, clusterId)
	if err != nil {
		infos, err = service.DescribeIdlFileInfos(ctx, clusterId)
	}
	if err != nil {
		return err
	}

	list := make([]map[string]interface{}, 0, len(infos))

	for _, info := range infos {
		listItem := make(map[string]interface{})
		var tcaplusIdlId TcaplusIdlId
		tcaplusIdlId.ClusterId = clusterId
		tcaplusIdlId.FileName = *info.FileName
		tcaplusIdlId.FileType = *info.FileType
		tcaplusIdlId.FileExtType = *info.FileExtType
		tcaplusIdlId.FileSize = *info.FileSize
		tcaplusIdlId.FileId = *info.FileId
		id, err := json.Marshal(tcaplusIdlId)
		if err != nil {
			return fmt.Errorf("format idl id fail,%s", err.Error())
		}
		listItem["idl_id"] = string(id)
		list = append(list, listItem)
	}

	d.SetId("idl." + clusterId)
	if e := d.Set("list", list); e != nil {
		log.Printf("[CRITAL]%s provider set list fail, reason:%s\n", logId, e.Error())
		return e
	}
	output, ok := d.GetOk("result_output_file")
	if ok && output.(string) != "" {
		return writeToFile(output.(string), list)
	}
	return nil

}<|MERGE_RESOLUTION|>--- conflicted
+++ resolved
@@ -5,11 +5,7 @@
 
 ```hcl
 data "tencentcloud_tcaplus_idls" "id_test" {
-<<<<<<< HEAD
-  app_id = "19162256624"
-=======
-   cluster_id    = "19162256624"
->>>>>>> 0b5510ff
+  cluster_id = "19162256624"
 }
 ```
 */
