--- conflicted
+++ resolved
@@ -145,10 +145,6 @@
 			"allocate_public_ip": {
 				Type:     schema.TypeBool,
 				Optional: true,
-<<<<<<< HEAD
-				Default:  true,
-=======
->>>>>>> 01754e09
 			},
 			// vpc
 			"vpc_id": {
@@ -331,14 +327,9 @@
 		maxBandwidthOut := internetMaxBandwidthOut.(int)
 		params["InternetAccessible.InternetMaxBandwidthOut"] = fmt.Sprintf("%v", maxBandwidthOut)
 	}
-<<<<<<< HEAD
 	// assign public IP
 	if allocatePublicIP, ok := d.Get("allocate_public_ip").(bool); ok {
 		if allocatePublicIP {
-=======
-	if allocatePublicIP, ok := d.GetOkExists("allocate_public_ip"); ok {
-		if allocatePublicIP.(bool) {
->>>>>>> 01754e09
 			params["InternetAccessible.PublicIpAssigned"] = "TRUE"
 		} else {
 			params["InternetAccessible.PublicIpAssigned"] = "FALSE"
