--- conflicted
+++ resolved
@@ -2,13 +2,10 @@
 
 ENHANCEMENTS:
 
-<<<<<<< HEAD
 * Data Source: `tencentcloud_availability_zones` refactor logic with api3.0 .
+* Data Source: `tencentcloud_as_scaling_groups` add optional argument `tags` and attribute `tags` for `scaling_group_list`.
 * Resource: `tencentcloud_eip` add optional argument `type`, `anycast_zone`, `internet_service_provider`, etc.
-=======
-* Data Source: `tencentcloud_as_scaling_groups` add optional argument `tags` and attribute `tags` for `scaling_group_list`.
 * Resource: `tencentcloud_as_scaling_group` add optional argument `tags`.
->>>>>>> 00b1e881
 
 ## 1.20.0 (September 24, 2019)
 
