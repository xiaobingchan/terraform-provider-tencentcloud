--- conflicted
+++ resolved
@@ -1,4 +1,10 @@
 ## 1.14.0 (Unreleased)
+
+* **New Data Source**: `tencentcloud_clb_instances`
+* **New Data Source**: `tencentcloud_clb_listeners`
+* **New Resource**: `tencentcloud_clb_instance`
+* **New Resource**: `tencentcloud_clb_listener`
+
 ## 1.13.0 (July 23, 2019)
 
 EATURES:
@@ -10,16 +16,8 @@
 ## 1.12.0 (July 16, 2019)
 
 FEATURES:
-<<<<<<< HEAD
-* **New Data Source**: `tencentcloud_clb_instances`
-* **New Data Source**: `tencentcloud_clb_listeners`
-* **New Data Source**: `  tencentcloud_dc_instances`
-=======
 * **New Data Source**: `tencentcloud_dc_instances`
->>>>>>> 2101c0cb
 * **New Data Source**: `tencentcloud_dcx_instances`
-* **New Resource**: `tencentcloud_clb_instance`
-* **New Resource**: `tencentcloud_clb_listener`
 * **New Resource**: `tencentcloud_dcx`
 * **UPDATE Resource**:`tencentcloud_mysql_instance` and `tencentcloud_mysql_readonly_instance` completely delete instance. 
 
