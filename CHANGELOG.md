--- conflicted
+++ resolved
@@ -18,14 +18,11 @@
 
 * Data Source: `tencentcloud_kubernetes_clusters`:`container_runtime` is no longer supported. 
 
-<<<<<<< HEAD
-=======
-BUG FIXIES:
+BUG FIXES:
 
 * Resource: `tencentcloud_mysql_instance`: when the mysql is abnormal state, read the basic information report error
 
 
->>>>>>> e5494dfa
 ## 1.18.0 (September 10, 2019)
 
 FEATURES:
