--- conflicted
+++ resolved
@@ -6,13 +6,10 @@
 
 ENHANCEMENTS:
 
+* Data Source: `tencentcloud_security_groups`: add optional argument `tags`.
 * Data Source: `tencentcloud_security_groups`: add optional argument `result_output_file` and new attributes `ingress`, `egress` for list `security_groups`.
-<<<<<<< HEAD
+* Resource: `tencentcloud_security_group`: add optional argument `tags`.
 * Resource: `tencentcloud_as_scaling_config`: internet charge type support `BANDWIDTH_PREPAID`, `TRAFFIC_POSTPAID_BY_HOUR` and `BANDWIDTH_PACKAGE`.
-=======
-* Data Source: `tencentcloud_security_groups`: add optional argument `tags`.
-* Resource: `tencentcloud_security_group`: add optional argument `tags`.
->>>>>>> c3a15987
 
 BUG FIXES:
 * Resource: `tencentcloud_clb_listener_rule`: fix unclear description and errors in example.
