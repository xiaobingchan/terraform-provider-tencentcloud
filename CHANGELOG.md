--- conflicted
+++ resolved
@@ -1,9 +1,5 @@
-<<<<<<< HEAD
-## 1.9.1 (Unreleased)
-=======
 ## 1.10.0 (Unreleased)
 ## 1.9.1 (June 24, 2019)
->>>>>>> f6568cd2
 
 BUG FIXIES:
 
