## 1.30.0 (Unreleased)

<<<<<<< HEAD
BUG FIXES:
* Data Source: `tencentcloud_security_group` set `project_id` error
=======
FEATURES:

* **New Data Source**: `tencentcloud_dayu_cc_http_policies`
* **New Data Source**: `tencentcloud_dayu_cc_https_policies`
* **New Data Source**: `tencentcloud_dayu_ddos_policies`
* **New Data Source**: `tencentcloud_dayu_ddos_policy_attachments`
* **New Data Source**: `tencentcloud_dayu_ddos_policy_cases`
* **New Data Source**: `tencentcloud_dayu_l4_rules`
* **New Data Source**: `tencentcloud_dayu_l7_rules`
* **New Resource**: `tencentcloud_dayu_cc_http_policy`
* **New Resource**: `tencentcloud_dayu_cc_https_policy`
* **New Resource**: `tencentcloud_dayu_ddos_policy`
* **New Resource**: `tencentcloud_dayu_ddos_policy_attachment`
* **New Resource**: `tencentcloud_dayu_ddos_policy_case`
* **New Resource**: `tencentcloud_dayu_l4_rule`
* **New Resource**: `tencentcloud_dayu_l7_rule`
>>>>>>> a44cb938

## 1.29.0 (January 06, 2020)

FEATURES:

* **New Data Source**: `tencentcloud_gaap_domain_error_pages`
* **New Resource**: `tencentcloud_gaap_domain_error_page`

ENHANCEMENTS:
* Data Source: `tencentcloud_vpc_instances` add new optional argument `is_default`.
* Data Source: `tencentcloud_vpc_subnets` add new optional argument `availability_zone`,`is_default`.

BUG FIXES:
* Resource: `tencentcloud_redis_instance` field security_groups are id list,not name list([#291](https://github.com/terraform-providers/terraform-provider-tencentcloud/issues/291)).

## 1.28.0 (December 25, 2019)

FEATURES:

* **New Data Source**: `tencentcloud_cbs_snapshot_policies`
* **New Resource**: `tencentcloud_cbs_snapshot_policy_attachment`

ENHANCEMENTS:

* doc: rewrite website index
* Resource: `tencentcloud_instance` support modifying instance type([#251](https://github.com/terraform-providers/terraform-provider-tencentcloud/issues/251)).
* Resource: `tencentcloud_gaap_http_domain` add new optional argument `realserver_certificate_ids`.
* Data Source: `tencentcloud_gaap_http_domains` add new output argument `realserver_certificate_ids`.

DEPRECATED:

* Resource: `tencentcloud_gaap_http_domain`: optional argument `realserver_certificate_id` is no longer supported.
* Data Source: `tencentcloud_gaap_http_domains`: output argument `realserver_certificate_id` is no longer supported.

## 1.27.0 (December 17, 2019)

FEATURES:

* **New Data Source**: `tencentcloud_tcaplus_applications`
* **New Data Source**: `tencentcloud_tcaplus_zones`
* **New Data Source**: `tencentcloud_tcaplus_tables`
* **New Data Source**: `tencentcloud_tcaplus_idls`
* **New Resource**: `tencentcloud_tcaplus_application`
* **New Resource**: `tencentcloud_tcaplus_zone`
* **New Resource**: `tencentcloud_tcaplus_idl`
* **New Resource**: `tencentcloud_tcaplus_table`

ENHANCEMENTS:

* Resource: `tencentcloud_mongodb_instance` support more instance type([#241](https://github.com/terraform-providers/terraform-provider-tencentcloud/issues/241)).
* Resource: `tencentcloud_kubernetes_cluster` support more instance type([#237](https://github.com/terraform-providers/terraform-provider-tencentcloud/issues/237)).

BUG FIXES:

* Fix bug that resource `tencentcloud_instance` delete error when instance launch failed.
* Fix bug that resource `tencentcloud_security_group` read error when response is InternalError.
* Fix bug that the type of `cluster_type` is wrong in data source `tencentcloud_mongodb_instances`([#242](https://github.com/terraform-providers/terraform-provider-tencentcloud/issues/242)).
* Fix bug that resource `tencentcloud_eip` unattach error([#233](https://github.com/terraform-providers/terraform-provider-tencentcloud/issues/233)).
* Fix bug that terraform read nil attachment resource when the attached resource of attachment resource is removed of resource CLB and CAM.
* Fix doc example error of resource `tencentcloud_nat_gateway`.

DEPRECATED:

* Resource: `tencentcloud_eip`: optional argument `applicable_for_clb` is no longer supported.

## 1.26.0 (December 09, 2019)

FEATURES:

* **New Resource**: `tencentcloud_mysql_privilege`([#223](https://github.com/terraform-providers/terraform-provider-tencentcloud/issues/223)).
* **New Resource**: `tencentcloud_kubernetes_as_scaling_group`([#202](https://github.com/terraform-providers/terraform-provider-tencentcloud/issues/202)).

ENHANCEMENTS:

* Resource: `tencentcloud_gaap_layer4_listener` support import.
* Resource: `tencentcloud_gaap_http_rule` support import.
* Resource: `tencentcloud_gaap_security_rule` support import.
* Resource: `tencentcloud_gaap_http_domain` add new optional argument `client_certificate_ids`.
* Resource: `tencentcloud_gaap_layer7_listener` add new optional argument `client_certificate_ids`.
* Data Source: `tencentcloud_gaap_http_domains` add new output argument `client_certificate_ids`.
* Data Source: `tencentcloud_gaap_layer7_listeners` add new output argument `client_certificate_ids`.

DEPRECATED:

* Resource: `tencentcloud_gaap_http_domain`: optional argument `client_certificate_id` is no longer supported.
* Resource: `tencentcloud_gaap_layer7_listener`: optional argument `client_certificate_id` is no longer supported.
* Resource: `tencentcloud_mysql_account_privilege` replaced by `tencentcloud_mysql_privilege`.
* Data Source: `tencentcloud_gaap_http_domains`: output argument `client_certificate_id` is no longer supported.
* Data Source: `tencentcloud_gaap_layer7_listeners`: output argument `client_certificate_id` is no longer supported.

BUG FIXES:

* Fix bug that resource `tencentcloud_clb_listener` 's unchangeable `health_check_switch`([#235](https://github.com/terraform-providers/terraform-provider-tencentcloud/issues/235)).
* Fix bug that resource `tencentcloud_clb_instance` read nil and report error.
* Fix example errors of resource `tencentcloud_cbs_snapshot_policy` and data source `tencentcloud_dnats`.

## 1.25.2 (December 04, 2019)

BUG FIXES:
* Fixed bug that the validator of cvm instance type is incorrect.

## 1.25.1 (December 03, 2019)

ENHANCEMENTS:
* Optimized error message of validators.

BUG FIXES:
* Fixed bug that the type of `state` is incorrect in data source `tencentcloud_nat_gateways`([#226](https://github.com/terraform-providers/terraform-provider-tencentcloud/issues/226)).
* Fixed bug that the value of `cluster_max_pod_num` is incorrect in resource `tencentcloud_kubernetes_cluster`([#228](https://github.com/terraform-providers/terraform-provider-tencentcloud/issues/228)).


## 1.25.0 (December 02, 2019)

ENHANCEMENTS:

* Resource: `tencentcloud_instance` support `SPOTPAID` instance. Thanks to @LipingMao ([#209](https://github.com/terraform-providers/terraform-provider-tencentcloud/issues/209)).
* Resource: `tencentcloud_vpn_gateway` add argument `prepaid_renew_flag` and `prepaid_period` to support prepaid VPN gateway instance creation.

BUG FIXES:
* Fixed bugs that update operations on `tencentcloud_cam_policy` do not work.
* Fixed bugs that filters on `tencentcloud_cam_users` do not work.

DEPRECATED:
 * Data Source: `tencentcloud_cam_user_policy_attachments`:`policy_type` is no longer supported.
 * Data Source: `tencentcloud_cam_group_policy_attachments`:`policy_type` is no longer supported.

## 1.24.1 (November 26, 2019)

ENHANCEMENTS:

* Resource: `tencentcloud_kubernetes_cluster` add support for `PREPAID` instance type. Thanks to @woodylic ([#204](https://github.com/terraform-providers/terraform-provider-tencentcloud/issues/204)).
* Resource: `tencentcloud_cos_bucket` add optional argument tags
* Data Source: `tencentcloud_cos_buckets` add optional argument tags

BUG FIXES:
* Fixed docs issues of `tencentcloud_nat_gateway`

## 1.24.0 (November 20, 2019)

FEATURES:

* **New Data Source**: `tencentcloud_ha_vips`
* **New Data Source**: `tencentcloud_ha_vip_eip_attachments`
* **New Resource**: `tencentcloud_ha_vip`
* **New Resource**: `tencentcloud_ha_vip_eip_attachment`

ENHANCEMENTS:

* Resource: `tencentcloud_kubernetes_cluster` cluster_os add new support: `centos7.6x86_64` and `ubuntu18.04.1 LTSx86_64` 
* Resource: `tencentcloud_nat_gateway` add computed argument `created_time`.

BUG FIXES:

* Fixed docs issues of CAM, DNAT and NAT_GATEWAY
* Fixed query issue that paged-query was not supported in data source `tencentcloud_dnats`
* Fixed query issue that filter `address_ip` was set incorrectly in data source `tencentcloud_eips`

## 1.23.0 (November 14, 2019)

FEATURES:

* **New Data Source**: `tencentcloud_images`
* **New Data Source**: `tencentcloud_vpn_gateways`
* **New Data Source**: `tencentcloud_customer_gateways`
* **New Data Source**: `tencentcloud_vpn_connections`
* **New Resource**: `tencentcloud_vpn_gateway`
* **New Resource**: `tencentcloud_customer_gateway`
* **New Resource**: `tencentcloud_vpn_connection`
* **Provider TencentCloud**: add `security_token` argument

ENHANCEMENTS:

* All api calls now using api3.0
* Resource: `tencentcloud_eip` add optional argument `tags`.
* Data Source: `tencentcloud_eips` add optional argument `tags`.

BUG FIXES:

* Fixed docs of CAM

## 1.22.0 (November 05, 2019)

FEATURES:

* **New Data Source**: `tencentcloud_cfs_file_systems`
* **New Data Source**: `tencentcloud_cfs_access_groups`
* **New Data Source**: `tencentcloud_cfs_access_rules`
* **New Data Source**: `tencentcloud_scf_functions`
* **New Data Source**: `tencentcloud_scf_namespaces`
* **New Data Source**: `tencentcloud_scf_logs`
* **New Resource**: `tencentcloud_cfs_file_system`
* **New Resource**: `tencentcloud_cfs_access_group`
* **New Resource**: `tencentcloud_cfs_access_rule`
* **New Resource**: `tencentcloud_scf_function`
* **New Resource**: `tencentcloud_scf_namespace`

## 1.21.2 (October 29, 2019)

BUG FIXES:

* Resource: `tencentcloud_gaap_realserver` add ip/domain exists check
* Resource: `tencentcloud_kubernetes_cluster` add error handling logic and optional argument `tags`.
* Resource: `tencentcloud_kubernetes_scale_worker` add error handling logic.
* Data Source: `tencentcloud_kubernetes_clusters` add optional argument `tags`.

## 1.21.1 (October 23, 2019)

ENHANCEMENTS:

* Updated golang to version 1.13.x

BUG FIXES:

* Fixed docs of CAM

## 1.21.0 (October 15, 2019)

FEATURES:

* **New Data Source**: `tencentcloud_cam_users`
* **New Data Source**: `tencentcloud_cam_groups`
* **New Data Source**: `tencentcloud_cam_policies`
* **New Data Source**: `tencentcloud_cam_roles`
* **New Data Source**: `tencentcloud_cam_user_policy_attachments`
* **New Data Source**: `tencentcloud_cam_group_policy_attachments`
* **New Data Source**: `tencentcloud_cam_role_policy_attachments`
* **New Data Source**: `tencentcloud_cam_group_memberships`
* **New Data Source**: `tencentcloud_cam_saml_providers`
* **New Data Source**: `tencentcloud_reserved_instance_configs`
* **New Data Source**: `tencentcloud_reserved_instances`
* **New Resource**: `tencentcloud_cam_user`
* **New Resource**: `tencentcloud_cam_group`
* **New Resource**: `tencentcloud_cam_role`
* **New Resource**: `tencentcloud_cam_policy`
* **New Resource**: `tencentcloud_cam_user_policy_attachment`
* **New Resource**: `tencentcloud_cam_group_policy_attachment`
* **New Resource**: `tencentcloud_cam_role_policy_attachment`
* **New Resource**: `tencentcloud_cam_group_membership`
* **New Resource**: `tencentcloud_cam_saml_provider`
* **New Resource**: `tencentcloud_reserved_instance`

ENHANCEMENTS:

* Resource: `tencentcloud_gaap_http_domain` support import
* Resource: `tencentcloud_gaap_layer7_listener` support import

BUG FIXES:

* Resource: `tencentcloud_gaap_http_domain` fix sometimes can't enable realserver auth

## 1.20.1 (October 08, 2019)

ENHANCEMENTS:

* Data Source: `tencentcloud_availability_zones` refactor logic with api3.0 .
* Data Source: `tencentcloud_as_scaling_groups` add optional argument `tags` and attribute `tags` for `scaling_group_list`.
* Resource: `tencentcloud_eip` add optional argument `type`, `anycast_zone`, `internet_service_provider`, etc.
* Resource: `tencentcloud_as_scaling_group` add optional argument `tags`.

BUG FIXES:

* Data Source: `tencentcloud_gaap_http_domains` set response `certificate_id`, `client_certificate_id`, `realserver_auth`, `basic_auth` and `gaap_auth` default value when they are nil.
* Resource: `tencentcloud_gaap_http_domain` set response `certificate_id`, `client_certificate_id`, `realserver_auth`, `basic_auth` and `gaap_auth` default value when they are nil.

## 1.20.0 (September 24, 2019)

FEATURES:

* **New Data Source**: `tencentcloud_eips`
* **New Data Source**: `tencentcloud_instances`
* **New Data Source**: `tencentcloud_key_pairs`
* **New Data Source**: `tencentcloud_placement_groups`
* **New Resource**: `tencentcloud_placement_group`

ENHANCEMENTS:

* Data Source: `tencentcloud_redis_instances` add optional argument `tags`.
* Data Source: `tencentcloud_mongodb_instances` add optional argument `tags`.
* Data Source: `tencentcloud_instance_types` add optional argument `availability_zone` and `gpu_core_count`.
* Data Source: `tencentcloud_gaap_http_rules` add optional argument `forward_host` and attributes `forward_host` in `rules`.
* Resource: `tencentcloud_redis_instance` add optional argument `tags`.
* Resource: `tencentcloud_mongodb_instance` add optional argument `tags`.
* Resource: `tencentcloud_mongodb_sharding_instance` add optional argument `tags`.
* Resource: `tencentcloud_instance` add optional argument `placement_group_id`.
* Resource: `tencentcloud_eip` refactor logic with api3.0 .
* Resource: `tencentcloud_eip_association` refactor logic with api3.0 .
* Resource: `tencentcloud_key_pair` refactor logic with api3.0 .
* Resource: `tencentcloud_gaap_http_rule` add optional argument `forward_host`.

BUG FIXES:
* Resource: `tencentcloud_mysql_instance`: miss argument `availability_zone` causes the instance to be recreated.

DEPRECATED:

* Data Source: `tencentcloud_eip` replaced by `tencentcloud_eips`.

## 1.19.0 (September 19, 2019)

FEATURES:

* **New Resource**: `tencentcloud_security_group_lite_rule`.

ENHANCEMENTS:

* Data Source: `tencentcloud_security_groups`: add optional argument `tags`.
* Data Source: `tencentcloud_security_groups`: add optional argument `result_output_file` and new attributes `ingress`, `egress` for list `security_groups`.
* Resource: `tencentcloud_security_group`: add optional argument `tags`.
* Resource: `tencentcloud_as_scaling_config`: internet charge type support `BANDWIDTH_PREPAID`, `TRAFFIC_POSTPAID_BY_HOUR` and `BANDWIDTH_PACKAGE`.

BUG FIXES:
* Resource: `tencentcloud_clb_listener_rule`: fix unclear description and errors in example.
* Resource: `tencentcloud_instance`: fix hostname is not work.

## 1.18.1 (September 17, 2019)

FEATURES:

* **Update Data Source**: `tencentcloud_vpc_instances` add optional argument `tags`
* **Update Data Source**: `tencentcloud_vpc_subnets` add optional argument `tags`
* **Update Data Source**: `tencentcloud_route_tables` add optional argument `tags`
* **Update Resource**: `tencentcloud_vpc` add optional argument `tags`
* **Update Resource**: `tencentcloud_subnet` add optional argument `tags`
* **Update Resource**: `tencentcloud_route_table` add optional argument `tags`

ENHANCEMENTS:

* Data Source:`tencentcloud_kubernetes_clusters`  support pull out authentication information for cluster access too.
* Resource:`tencentcloud_kubernetes_cluster`  support pull out authentication information for cluster access.

BUG FIXES:

* Resource: `tencentcloud_mysql_instance`: when the mysql is abnormal state, read the basic information report error

DEPRECATED:

* Data Source: `tencentcloud_kubernetes_clusters`:`container_runtime` is no longer supported. 

## 1.18.0 (September 10, 2019)

FEATURES:

* **New Data Source**: `tencentcloud_ssl_certificates`
* **New Data Source**: `tencentcloud_dnats`
* **New Data Source**: `tencentcloud_nat_gateways`
* **New Resource**: `tencentcloud_ssl_certificate`
* **Update Resource**: `tencentcloud_clb_redirection` add optional argument `is_auto_rewrite`
* **Update Resource**: `tencentcloud_nat_gateway` , add more configurable items.
* **Update Resource**: `tencentcloud_nat` , add more configurable items.

DEPRECATED:
* Data Source: `tencentcloud_nats` replaced by `tencentcloud_nat_gateways`.

## 1.17.0 (September 04, 2019)

FEATURES:
* **New Data Source**: `tencentcloud_gaap_proxies`
* **New Data Source**: `tencentcloud_gaap_realservers`
* **New Data Source**: `tencentcloud_gaap_layer4_listeners`
* **New Data Source**: `tencentcloud_gaap_layer7_listeners`
* **New Data Source**: `tencentcloud_gaap_http_domains`
* **New Data Source**: `tencentcloud_gaap_http_rules`
* **New Data Source**: `tencentcloud_gaap_security_policies`
* **New Data Source**: `tencentcloud_gaap_security_rules`
* **New Data Source**: `tencentcloud_gaap_certificates`
* **New Resource**: `tencentcloud_gaap_proxy`
* **New Resource**: `tencentcloud_gaap_realserver`
* **New Resource**: `tencentcloud_gaap_layer4_listener`
* **New Resource**: `tencentcloud_gaap_layer7_listener`
* **New Resource**: `tencentcloud_gaap_http_domain`
* **New Resource**: `tencentcloud_gaap_http_rule`
* **New Resource**: `tencentcloud_gaap_certificate`
* **New Resource**: `tencentcloud_gaap_security_policy`
* **New Resource**: `tencentcloud_gaap_security_rule`

## 1.16.3 (August 30, 2019)

BUG FIXIES:

* Resource: `tencentcloud_kubernetes_cluster`: cgi error retry.
* Resource: `tencentcloud_kubernetes_scale_worker`: cgi error retry.

## 1.16.2 (August 28, 2019)

BUG FIXIES:

* Resource: `tencentcloud_instance`: fixed cvm data disks missing computed.
* Resource: `tencentcloud_mysql_backup_policy`: `backup_model` remove logical backup support. 
* Resource: `tencentcloud_mysql_instance`: `tags` adapt to the new official api.

## 1.16.1 (August 27, 2019)

ENHANCEMENTS:
* `tencentcloud_instance`: refactor logic with api3.0 .

## 1.16.0 (August 20, 2019)

FEATURES:
* **New Data Source**: `tencentcloud_kubernetes_clusters`
* **New Resource**: `tencentcloud_kubernetes_scale_worker`
* **New Resource**: `tencentcloud_kubernetes_cluster`

DEPRECATED:
* Data Source: `tencentcloud_container_clusters` replaced by `tencentcloud_kubernetes_clusters`.
* Data Source: `tencentcloud_container_cluster_instances` replaced by `tencentcloud_kubernetes_clusters`.
* Resource: `tencentcloud_container_cluster` replaced by `tencentcloud_kubernetes_cluster`.
* Resource: `tencentcloud_container_cluster_instance` replaced by `tencentcloud_kubernetes_scale_worker`.

## 1.15.2 (August 14, 2019)

ENHANCEMENTS:

* `tencentcloud_as_scaling_group`: fixed issue that binding scaling group to load balancer does not work.
* `tencentcloud_clb_attachements`: rename `rewrite_source_rule_id` with `source_rule_id` and rename `rewrite_target_rule_id` with `target_rule_id`.

## 1.15.1 (August 13, 2019)

ENHANCEMENTS:

* `tencentcloud_instance`: changed `image_id` property to ForceNew ([#78](https://github.com/terraform-providers/terraform-provider-tencentcloud/issues/78))
* `tencentcloud_instance`: improved with retry ([#82](https://github.com/terraform-providers/terraform-provider-tencentcloud/issues/82))
* `tencentcloud_cbs_storages`: improved with retry ([#82](https://github.com/terraform-providers/terraform-provider-tencentcloud/issues/82))
* `tencentcloud_clb_instance`: bug fixed and improved with retry ([#37](https://github.com/terraform-providers/terraform-provider-tencentcloud/issues/37))

## 1.15.0 (August 07, 2019)

FEATURES:
* **New Data Source**: `tencentcloud_clb_instances`
* **New Data Source**: `tencentcloud_clb_listeners`
* **New Data Source**: `tencentcloud_clb_listener_rules`
* **New Data Source**: `tencentcloud_clb_attachments`
* **New Data Source**: `tencentcloud_clb_redirections`
* **New Resource**: `tencentcloud_clb_instance`
* **New Resource**: `tencentcloud_clb_listener`
* **New Resource**: `tencentcloud_clb_listener_rule`
* **New Resource**: `tencentcloud_clb_attachment`
* **New Resource**: `tencentcloud_clb_redirection`

DEPRECATED:
* Resource: `tencentcloud_lb` replaced by `tencentcloud_clb_instance`.
* Resource: `tencentcloud_alb_server_attachment` replaced by `tencentcloud_clb_attachment`.

## 1.14.1 (August 05, 2019)

BUG FIXIES:

* resource/tencentcloud_security_group_rule: fixed security group rule id is not compatible with previous version.

## 1.14.0 (July 30, 2019)

FEATURES:
* **New Data Source**: `tencentcloud_security_groups`
* **New Data Source**: `tencentcloud_mongodb_instances`
* **New Data Source**: `tencentcloud_mongodb_zone_config`
* **New Resource**: `tencentcloud_mongodb_instance`
* **New Resource**: `tencentcloud_mongodb_sharding_instance`
* **Update Resource**: `tencentcloud_security_group_rule` add optional argument `description`

DEPRECATED:
* Data Source: `tencnetcloud_security_group` replaced by `tencentcloud_security_groups`

ENHANCEMENTS:
* Refactoring security_group logic with api3.0

## 1.13.0 (July 23, 2019)

FEATURES:
* **New Data Source**: `tencentcloud_dc_gateway_instances`
* **New Data Source**: `tencentcloud_dc_gateway_ccn_routes`
* **New Resource**: `tencentcloud_dc_gateway`
* **New Resource**: `tencentcloud_dc_gateway_ccn_route`

## 1.12.0 (July 16, 2019)

FEATURES:
* **New Data Source**: `tencentcloud_dc_instances`
* **New Data Source**: `tencentcloud_dcx_instances`
* **New Resource**: `tencentcloud_dcx`
* **UPDATE Resource**:`tencentcloud_mysql_instance` and `tencentcloud_mysql_readonly_instance` completely delete instance. 

BUG FIXIES:

* resource/tencentcloud_instance: fixed issue when data disks set as delete_with_instance not works.
* resource/tencentcloud_instance: if managed public_ip manually, please don't define `allocate_public_ip` ([#62](https://github.com/terraform-providers/terraform-provider-tencentcloud/issues/62)).
* resource/tencentcloud_eip_association: fixed issue when instances were manually deleted ([#60](https://github.com/terraform-providers/terraform-provider-tencentcloud/issues/60)).
* resource/tencentcloud_mysql_readonly_instance:remove an unsupported property `gtid`

## 1.11.0 (July 02, 2019)

FEATURES:
* **New Data Source**: `tencentcloud_ccn_instances`
* **New Data Source**: `tencentcloud_ccn_bandwidth_limits`
* **New Resource**: `tencentcloud_ccn`
* **New Resource**: `tencentcloud_ccn_attachment`
* **New Resource**: `tencentcloud_ccn_bandwidth_limit`

## 1.10.0 (June 27, 2019)

ENHANCEMENTS:

* Refactoring vpc logic with api3.0
* Refactoring cbs logic with api3.0

FEATURES:
* **New Data Source**: `tencentcloud_vpc_instances`
* **New Data Source**: `tencentcloud_vpc_subnets`
* **New Data Source**: `tencentcloud_vpc_route_tables`
* **New Data Source**: `tencentcloud_cbs_storages`
* **New Data Source**: `tencentcloud_cbs_snapshots`
* **New Resource**: `tencentcloud_route_table_entry`
* **New Resource**: `tencentcloud_cbs_snapshot_policy`
* **Update Resource**: `tencentcloud_vpc` , add more configurable items.
* **Update Resource**: `tencentcloud_subnet` , add more configurable items.
* **Update Resource**: `tencentcloud_route_table`, add more configurable items.
* **Update Resource**: `tencentcloud_cbs_storage`, add more configurable items.
* **Update Resource**: `tencentcloud_instance`: add optional argument `tags`.
* **Update Resource**: `tencentcloud_security_group_rule`: add optional argument `source_sgid`.
 
DEPRECATED:
* Data Source: `tencentcloud_vpc` replaced by `tencentcloud_vpc_instances`.
* Data Source: `tencentcloud_subnet` replaced by  `tencentcloud_vpc_subnets`.
* Data Source: `tencentcloud_route_table` replaced by `tencentcloud_vpc_route_tables`.
* Resource: `tencentcloud_route_entry` replaced by `tencentcloud_route_table_entry`.

## 1.9.1 (June 24, 2019)

BUG FIXIES:

* data/tencentcloud_instance: fixed vpc ip is in use error when re-creating with private ip ([#46](https://github.com/terraform-providers/terraform-provider-tencentcloud/issues/46)).

## 1.9.0 (June 18, 2019)

ENHANCEMENTS:

* update to `v0.12.1` Terraform SDK version

BUG FIXIES:

* data/tencentcloud_security_group: `project_id` remote API return sometime is string type.
* resource/tencentcloud_security_group: just like `data/tencentcloud_security_group`

## 1.8.0 (June 11, 2019)

FEATURES:
* **New Data Source**: `tencentcloud_as_scaling_configs`
* **New Data Source**: `tencentcloud_as_scaling_groups`
* **New Data Source**: `tencentcloud_as_scaling_policies`
* **New Resource**: `tencentcloud_as_scaling_config`
* **New Resource**: `tencentcloud_as_scaling_group`
* **New Resource**: `tencentcloud_as_attachment`
* **New Resource**: `tencentcloud_as_scaling_policy`
* **New Resource**: `tencentcloud_as_schedule`
* **New Resource**: `tencentcloud_as_lifecycle_hook`
* **New Resource**: `tencentcloud_as_notification`

## 1.7.0 (May 23, 2019)

FEATURES:
* **New Data Source**: `tencentcloud_redis_zone_config`
* **New Data Source**: `tencentcloud_redis_instances`
* **New Resource**: `tencentcloud_redis_instance`
* **New Resource**: `tencentcloud_redis_backup_config`

ENHANCEMENTS:

* resource/tencentcloud_instance: Add `hostname`, `project_id`, `delete_with_instance` argument.
* Update tencentcloud-sdk-go to better support redis api.

## 1.6.0 (May 15, 2019)

FEATURES:

* **New Data Source**: `tencentcloud_cos_buckets`
* **New Data Source**: `tencentcloud_cos_bucket_object`
* **New Resource**: `tencentcloud_cos_bucket`
* **New Resource**: `tencentcloud_cos_bucket_object`

ENHANCEMENTS:

* Add the framework of auto generating terraform docs

## 1.5.0 (April 26, 2019)

FEATURES:

* **New Data Source**: `tencentcloud_mysql_backup_list`
* **New Data Source**: `tencentcloud_mysql_zone_config`
* **New Data Source**: `tencentcloud_mysql_parameter_list`
* **New Data Source**: `tencentcloud_mysql_instance`
* **New Resource**: `tencentcloud_mysql_backup_policy`
* **New Resource**: `tencentcloud_mysql_account`
* **New Resource**: `tencentcloud_mysql_account_privilege`
* **New Resource**: `tencentcloud_mysql_instance`
* **New Resource**: `tencentcloud_mysql_readonly_instance`

ENHANCEMENTS:

* resource/tencentcloud_subnet: `route_table_id` now is an optional argument

## 1.4.0 (April 12, 2019)

ENHANCEMENTS:

* data/tencentcloud_image: add `image_name` attribute to this data source.
* resource/tencentcloud_instance: data disk count limit now is upgrade from 1 to 10, as API has supported more disks.
* resource/tencentcloud_instance: PREPAID instance now can be deleted, but still have some limit in API.

BUG FIXIES:

* resource/tencentcloud_instance: `allocate_public_ip` doesn't work properly when it is set to false.

## 1.3.0 (March 12, 2019)

FEATURES:

* **New Resource**: `tencentcloud_lb` ([#3](https://github.com/terraform-providers/terraform-provider-scaffolding/issues/3))

ENHANCEMENTS:

* resource/tencentcloud_instance: Add `user_data_raw` argument ([#4](https://github.com/terraform-providers/terraform-provider-scaffolding/issues/4))

## 1.2.2 (September 28, 2018)

BUG FIXES:

* resource/tencentcloud_cbs_storage: make name to be required ([#25](https://github.com/tencentyun/terraform-provider-tencentcloud/issues/25))
* resource/tencentcloud_instance: support user data and private ip

## 1.2.0 (April 3, 2018)

FEATURES:

* **New Resource**: `tencentcloud_container_cluster`
* **New Resource**: `tencentcloud_container_cluster_instance`
* **New Data Source**: `tencentcloud_container_clusters`
* **New Data Source**: `tencentcloud_container_cluster_instances`

## 1.1.0 (March 9, 2018)

FEATURES:

* **New Resource**: `tencentcloud_eip`
* **New Resource**: `tencentcloud_eip_association`
* **New Data Source**: `tencentcloud_eip`
* **New Resource**: `tencentcloud_nat_gateway`
* **New Resource**: `tencentcloud_dnat`
* **New Data Source**: `tencentcloud_nats`
* **New Resource**: `tencentcloud_cbs_snapshot`
* **New Resource**: `tencentcloud_alb_server_attachment`

## 1.0.0 (January 19, 2018)

FEATURES:

### CVM

RESOURCES:

* instance create
* instance read
* instance update
    * reset instance
    * reset password
    * update instance name
    * update security groups
* instance delete
* key pair create
* key pair read
* key pair delete

DATA SOURCES:

* image read
* instance\_type read
* zone read

### VPC

RESOURCES:

* vpc create
* vpc read
* vpc update (update name)
* vpc delete
* subnet create
* subnet read
* subnet update (update name)
* subnet delete
* security group create
* security group read
* security group update (update name, description)
* security group delete
* security group rule create
* security group rule read
* security group rule delete
* route table create
* route table read
* route table update (update name)
* route table delete
* route entry create
* route entry read
* route entry delete

DATA SOURCES:

* vpc read
* subnet read
* security group read
* route table read

### CBS

RESOURCES:

* storage create
* storage read
* storage update (update name)
* storage attach
* storage detach<|MERGE_RESOLUTION|>--- conflicted
+++ resolved
@@ -1,9 +1,5 @@
 ## 1.30.0 (Unreleased)
 
-<<<<<<< HEAD
-BUG FIXES:
-* Data Source: `tencentcloud_security_group` set `project_id` error
-=======
 FEATURES:
 
 * **New Data Source**: `tencentcloud_dayu_cc_http_policies`
@@ -20,7 +16,9 @@
 * **New Resource**: `tencentcloud_dayu_ddos_policy_case`
 * **New Resource**: `tencentcloud_dayu_l4_rule`
 * **New Resource**: `tencentcloud_dayu_l7_rule`
->>>>>>> a44cb938
+
+BUG FIXES:
+* Data Source: `tencentcloud_security_group` set `project_id` error
 
 ## 1.29.0 (January 06, 2020)
 
