
<% wrap_layout :inner do %>
    <% content_for :sidebar do %>
        <div class="docs-sidebar hidden-print affix-top" role="complementary">
            <ul class="nav docs-sidenav">
                <li<%= sidebar_current("docs-home") %>>
                    <a href="/docs/providers/index.html">All Providers</a>
                </li>
                <li<%= sidebar_current("docs-tencentcloud-index") %>>
                    <a href="/docs/providers/tencentcloud/index.html">TencentCloud Provider</a>
                </li>
                
                <li<%= sidebar_current("docs-tencentcloud-datasource") %>>
                    <a href="#">Data Sources</a>
                    <ul class="nav nav-visible">
                        
                        <li<%= sidebar_current("docs-tencentcloud-datasource-availability_zones") %>>
                            <a href="/docs/providers/tencentcloud/d/availability_zones.html">tencentcloud_availability_zones</a>
                        </li>
                        <li<%= sidebar_current("docs-tencentcloud-datasource-container_clusters") %>>
                            <a href="/docs/providers/tencentcloud/d/container_clusters.html">tencentcloud_container_clusters</a>
                        </li>
                        <li<%= sidebar_current("docs-tencentcloud-datasource-container_cluster_instances") %>>
                            <a href="/docs/providers/tencentcloud/d/container_cluster_instances.html">tencentcloud_container_cluster_instances</a>
                        </li>
                        <li<%= sidebar_current("docs-tencentcloud-datasource-instance_types") %>>
                            <a href="/docs/providers/tencentcloud/d/instance_types.html">tencentcloud_instance_types</a>
                        </li>
                        <li<%= sidebar_current("docs-tencentcloud-datasource-image") %>>
                            <a href="/docs/providers/tencentcloud/d/image.html">tencentcloud_image</a>
                        </li>
                        <li<%= sidebar_current("docs-tencentcloud-datasource-eip") %>>
                            <a href="/docs/providers/tencentcloud/d/eip.html">tencentcloud_eip</a>
                        </li>
                        <li<%= sidebar_current("docs-tencentcloud-datasource-vpc") %>>
                            <a href="/docs/providers/tencentcloud/d/vpc.html">tencentcloud_vpc</a>
                        </li>
                        <li<%= sidebar_current("docs-tencentcloud-datasource-subnet") %>>
                            <a href="/docs/providers/tencentcloud/d/subnet.html">tencentcloud_subnet</a>
                        </li>
                        <li<%= sidebar_current("docs-tencentcloud-datasource-route_table") %>>
                            <a href="/docs/providers/tencentcloud/d/route_table.html">tencentcloud_route_table</a>
                        </li>
                        <li<%= sidebar_current("docs-tencentcloud-datasource-security_group") %>>
                            <a href="/docs/providers/tencentcloud/d/security_group.html">tencentcloud_security_group</a>
                        </li>
                        <li<%= sidebar_current("docs-tencentcloud-datasource-nats") %>>
                            <a href="/docs/providers/tencentcloud/d/nats.html">tencentcloud_nats</a>
                        </li>
<<<<<<< HEAD
                        <li<%= sidebar_current("docs-tencentcloud-datasource-mysql_instance") %>>
                            <a href="/docs/providers/tencentcloud/d/mysql_instance.html">tencentcloud_mysql_instance</a>
                        </li>
                        <li<%= sidebar_current("docs-tencentcloud-datasource-mysql_backup_list") %>>
                            <a href="/docs/providers/tencentcloud/d/mysql_backup_list.html">tencentcloud_mysql_backup_list</a>
                        </li>
                        <li<%= sidebar_current("docs-tencentcloud-datasource-mysql_parameter_list") %>>
                            <a href="/docs/providers/tencentcloud/d/mysql_parameter_list.html">tencentcloud_mysql_parameter_list</a>
                        </li>
                        <li<%= sidebar_current("docs-tencentcloud-datasource-mysql_zone_config") %>>
                            <a href="/docs/providers/tencentcloud/d/mysql_zone_config.html">tencentcloud_mysql_zone_config</a>
=======
						<li<%= sidebar_current("docs-tencentcloud_mysql_backup_list") %>>
                        <a href="/docs/providers/tencentcloud/d/mysql_backup_list.html">tencentcloud_mysql_backup_list</a>
                        </li>
						<li<%= sidebar_current("docs-tencentcloud_mysql_instance") %>>
                        <a href="/docs/providers/tencentcloud/d/mysql_instance.html">tencentcloud_mysql_instance</a>
                        </li>
						<li<%= sidebar_current("docs-tencentcloud_mysql_parameter_list") %>>
                        <a href="/docs/providers/tencentcloud/d/mysql_parameter_list.html">tencentcloud_mysql_parameter_list</a>
                        </li>
						<li<%= sidebar_current("docs-tencentcloud_mysql_zone_config") %>>
                        <a href="/docs/providers/tencentcloud/d/mysql_zone_config.html">tencentcloud_mysql_zone_config</a>
>>>>>>> 711e76a3
                        </li>
                    </ul>
                </li>
                
                <li<%= sidebar_current("docs-tencentcloud-resource-cbs") %>>
                    <a href="#">CBS Resources</a>
                    <ul class="nav nav-visible">
                        
                        <li<%= sidebar_current("docs-tencentcloud-resource-cbs_storage") %>>
                            <a href="/docs/providers/tencentcloud/r/cbs_storage.html">tencentcloud_cbs_storage</a>
                        </li>
                        <li<%= sidebar_current("docs-tencentcloud-resource-cbs_storage_attachment") %>>
                            <a href="/docs/providers/tencentcloud/r/cbs_storage_attachment.html">tencentcloud_cbs_storage_attachment</a>
                        </li>
                        <li<%= sidebar_current("docs-tencentcloud-resource-cbs_snapshot") %>>
                            <a href="/docs/providers/tencentcloud/r/cbs_snapshot.html">tencentcloud_cbs_snapshot</a>
                        </li>
                    </ul>
                </li>
                
                <li<%= sidebar_current("docs-tencentcloud-resource-container-cluster") %>>
                    <a href="#">Container Cluster Resources</a>
                    <ul class="nav nav-visible">
                        
                        <li<%= sidebar_current("docs-tencentcloud-resource-container_cluster") %>>
                            <a href="/docs/providers/tencentcloud/r/container_cluster.html">tencentcloud_container_cluster</a>
                        </li>
                        <li<%= sidebar_current("docs-tencentcloud-resource-container_cluster_instance") %>>
                            <a href="/docs/providers/tencentcloud/r/container_cluster_instance.html">tencentcloud_container_cluster_instance</a>
                        </li>
                    </ul>
                </li>
                
                <li<%= sidebar_current("docs-tencentcloud-resource-cvm") %>>
                    <a href="#">CVM Resources</a>
                    <ul class="nav nav-visible">
                        
                        <li<%= sidebar_current("docs-tencentcloud-resource-instance") %>>
                            <a href="/docs/providers/tencentcloud/r/instance.html">tencentcloud_instance</a>
                        </li>
                        <li<%= sidebar_current("docs-tencentcloud-resource-eip") %>>
                            <a href="/docs/providers/tencentcloud/r/eip.html">tencentcloud_eip</a>
                        </li>
                        <li<%= sidebar_current("docs-tencentcloud-resource-eip_association") %>>
                            <a href="/docs/providers/tencentcloud/r/eip_association.html">tencentcloud_eip_association</a>
                        </li>
                        <li<%= sidebar_current("docs-tencentcloud-resource-key_pair") %>>
                            <a href="/docs/providers/tencentcloud/r/key_pair.html">tencentcloud_key_pair</a>
                        </li>
                    </ul>
                </li>
                
                <li<%= sidebar_current("docs-tencentcloud-resource-lb") %>>
                    <a href="#">LB Resources</a>
                    <ul class="nav nav-visible">
                        
                        <li<%= sidebar_current("docs-tencentcloud-resource-lb") %>>
                            <a href="/docs/providers/tencentcloud/r/lb.html">tencentcloud_lb</a>
                        </li>
                        <li<%= sidebar_current("docs-tencentcloud-resource-alb_server_attachment") %>>
                            <a href="/docs/providers/tencentcloud/r/alb_server_attachment.html">tencentcloud_alb_server_attachment</a>
                        </li>
                    </ul>
                </li>
                
                <li<%= sidebar_current("docs-tencentcloud-resource-vpc") %>>
                    <a href="#">VPC Resources</a>
                    <ul class="nav nav-visible">
                        
                        <li<%= sidebar_current("docs-tencentcloud-resource-vpc") %>>
                            <a href="/docs/providers/tencentcloud/r/vpc.html">tencentcloud_vpc</a>
                        </li>
                        <li<%= sidebar_current("docs-tencentcloud-resource-subnet") %>>
                            <a href="/docs/providers/tencentcloud/r/subnet.html">tencentcloud_subnet</a>
                        </li>
                        <li<%= sidebar_current("docs-tencentcloud-resource-security_group") %>>
                            <a href="/docs/providers/tencentcloud/r/security_group.html">tencentcloud_security_group</a>
                        </li>
                        <li<%= sidebar_current("docs-tencentcloud-resource-security_group_rule") %>>
                            <a href="/docs/providers/tencentcloud/r/security_group_rule.html">tencentcloud_security_group_rule</a>
                        </li>
                        <li<%= sidebar_current("docs-tencentcloud-resource-route_table") %>>
                            <a href="/docs/providers/tencentcloud/r/route_table.html">tencentcloud_route_table</a>
                        </li>
                        <li<%= sidebar_current("docs-tencentcloud-resource-route_entry") %>>
                            <a href="/docs/providers/tencentcloud/r/route_entry.html">tencentcloud_route_entry</a>
                        </li>
                        <li<%= sidebar_current("docs-tencentcloud-resource-dnat") %>>
                            <a href="/docs/providers/tencentcloud/r/dnat.html">tencentcloud_dnat</a>
                        </li>
                        <li<%= sidebar_current("docs-tencentcloud-resource-nat_gateway") %>>
                            <a href="/docs/providers/tencentcloud/r/nat_gateway.html">tencentcloud_nat_gateway</a>
                        </li>
                    </ul>
                </li>
                
                <li<%= sidebar_current("docs-tencentcloud-resource-mysql") %>>
                    <a href="#">MySQL Resources</a>
                    <ul class="nav nav-visible">
<<<<<<< HEAD
                        
                        <li<%= sidebar_current("docs-tencentcloud-resource-mysql_instance") %>>
                            <a href="/docs/providers/tencentcloud/r/mysql_instance.html">tencentcloud_mysql_instance</a>
                        </li>
                        <li<%= sidebar_current("docs-tencentcloud-resource-mysql_readonly_instance") %>>
                            <a href="/docs/providers/tencentcloud/r/mysql_readonly_instance.html">tencentcloud_mysql_readonly_instance</a>
                        </li>
                        <li<%= sidebar_current("docs-tencentcloud-resource-mysql_account") %>>
                            <a href="/docs/providers/tencentcloud/r/mysql_account.html">tencentcloud_mysql_account</a>
                        </li>
                        <li<%= sidebar_current("docs-tencentcloud-resource-mysql_account_privilege") %>>
                            <a href="/docs/providers/tencentcloud/r/mysql_account_privilege.html">tencentcloud_mysql_account_privilege</a>
                        </li>
                        <li<%= sidebar_current("docs-tencentcloud-resource-mysql_backup_policy") %>>
                            <a href="/docs/providers/tencentcloud/r/mysql_backup_policy.html">tencentcloud_mysql_backup_policy</a>
                        </li>
=======
                      <li<%= sidebar_current("docs-tencentcloud-resource-mysql-account") %>>
                      <a href="/docs/providers/tencentcloud/r/mysql_account.html">tencentcloud_mysql_account</a>
                      </li>
                      <li<%= sidebar_current("docs-tencentcloud-resource-mysql-account-privilege") %>>
                      <a href="/docs/providers/tencentcloud/r/mysql_account_privilege.html">tencentcloud_mysql_account_privilege</a>
                      </li>
					 <li<%= sidebar_current("docs-tencentcloud-resource-mysql-backup-policy") %>>
                      <a href="/docs/providers/tencentcloud/r/mysql_backup_policy.html">tencentcloud_mysql_backup_policy</a>
                      </li>
					 <li<%= sidebar_current("docs-tencentcloud-resource-mysql-instance") %>>
                      <a href="/docs/providers/tencentcloud/r/mysql_instance.html">tencentcloud_mysql_instance</a>
                      </li>
					 <li<%= sidebar_current("docs-tencentcloud-resource-mysql-readonly-instance") %>>
                      <a href="/docs/providers/tencentcloud/r/mysql_readonly_instance.html">tencentcloud_mysql_readonly_instance</a>
                      </li>
>>>>>>> 711e76a3
                    </ul>
                </li>
                
            </ul>
        </div>
    <% end %>
    <%= yield %>
<% end %><|MERGE_RESOLUTION|>--- conflicted
+++ resolved
@@ -47,7 +47,6 @@
                         <li<%= sidebar_current("docs-tencentcloud-datasource-nats") %>>
                             <a href="/docs/providers/tencentcloud/d/nats.html">tencentcloud_nats</a>
                         </li>
-<<<<<<< HEAD
                         <li<%= sidebar_current("docs-tencentcloud-datasource-mysql_instance") %>>
                             <a href="/docs/providers/tencentcloud/d/mysql_instance.html">tencentcloud_mysql_instance</a>
                         </li>
@@ -59,19 +58,6 @@
                         </li>
                         <li<%= sidebar_current("docs-tencentcloud-datasource-mysql_zone_config") %>>
                             <a href="/docs/providers/tencentcloud/d/mysql_zone_config.html">tencentcloud_mysql_zone_config</a>
-=======
-						<li<%= sidebar_current("docs-tencentcloud_mysql_backup_list") %>>
-                        <a href="/docs/providers/tencentcloud/d/mysql_backup_list.html">tencentcloud_mysql_backup_list</a>
-                        </li>
-						<li<%= sidebar_current("docs-tencentcloud_mysql_instance") %>>
-                        <a href="/docs/providers/tencentcloud/d/mysql_instance.html">tencentcloud_mysql_instance</a>
-                        </li>
-						<li<%= sidebar_current("docs-tencentcloud_mysql_parameter_list") %>>
-                        <a href="/docs/providers/tencentcloud/d/mysql_parameter_list.html">tencentcloud_mysql_parameter_list</a>
-                        </li>
-						<li<%= sidebar_current("docs-tencentcloud_mysql_zone_config") %>>
-                        <a href="/docs/providers/tencentcloud/d/mysql_zone_config.html">tencentcloud_mysql_zone_config</a>
->>>>>>> 711e76a3
                         </li>
                     </ul>
                 </li>
@@ -171,8 +157,7 @@
                 <li<%= sidebar_current("docs-tencentcloud-resource-mysql") %>>
                     <a href="#">MySQL Resources</a>
                     <ul class="nav nav-visible">
-<<<<<<< HEAD
-                        
+
                         <li<%= sidebar_current("docs-tencentcloud-resource-mysql_instance") %>>
                             <a href="/docs/providers/tencentcloud/r/mysql_instance.html">tencentcloud_mysql_instance</a>
                         </li>
@@ -188,23 +173,6 @@
                         <li<%= sidebar_current("docs-tencentcloud-resource-mysql_backup_policy") %>>
                             <a href="/docs/providers/tencentcloud/r/mysql_backup_policy.html">tencentcloud_mysql_backup_policy</a>
                         </li>
-=======
-                      <li<%= sidebar_current("docs-tencentcloud-resource-mysql-account") %>>
-                      <a href="/docs/providers/tencentcloud/r/mysql_account.html">tencentcloud_mysql_account</a>
-                      </li>
-                      <li<%= sidebar_current("docs-tencentcloud-resource-mysql-account-privilege") %>>
-                      <a href="/docs/providers/tencentcloud/r/mysql_account_privilege.html">tencentcloud_mysql_account_privilege</a>
-                      </li>
-					 <li<%= sidebar_current("docs-tencentcloud-resource-mysql-backup-policy") %>>
-                      <a href="/docs/providers/tencentcloud/r/mysql_backup_policy.html">tencentcloud_mysql_backup_policy</a>
-                      </li>
-					 <li<%= sidebar_current("docs-tencentcloud-resource-mysql-instance") %>>
-                      <a href="/docs/providers/tencentcloud/r/mysql_instance.html">tencentcloud_mysql_instance</a>
-                      </li>
-					 <li<%= sidebar_current("docs-tencentcloud-resource-mysql-readonly-instance") %>>
-                      <a href="/docs/providers/tencentcloud/r/mysql_readonly_instance.html">tencentcloud_mysql_readonly_instance</a>
-                      </li>
->>>>>>> 711e76a3
                     </ul>
                 </li>
                 
