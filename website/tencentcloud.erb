
<% wrap_layout :inner do %>
    <% content_for :sidebar do %>
        <div class="docs-sidebar hidden-print affix-top" role="complementary">
            <ul class="nav docs-sidenav">
                <li<%= sidebar_current("docs-home") %>>
                    <a href="/docs/providers/index.html">All Providers</a>
                </li>
                <li<%= sidebar_current("docs-tencentcloud-index") %>>
                    <a href="/docs/providers/tencentcloud/index.html">TencentCloud Provider</a>
                </li>
                
                <li<%= sidebar_current("docs-tencentcloud-datasource") %>>
                    <a href="#">Data Sources</a>
                    <ul class="nav nav-visible">
                        
                        <li<%= sidebar_current("docs-tencentcloud-datasource-availability_zones") %>>
                            <a href="/docs/providers/tencentcloud/d/availability_zones.html">tencentcloud_availability_zones</a>
                        </li>
                        <li<%= sidebar_current("docs-tencentcloud-datasource-container_clusters") %>>
                            <a href="/docs/providers/tencentcloud/d/container_clusters.html">tencentcloud_container_clusters</a>
                        </li>
                        <li<%= sidebar_current("docs-tencentcloud-datasource-container_cluster_instances") %>>
                            <a href="/docs/providers/tencentcloud/d/container_cluster_instances.html">tencentcloud_container_cluster_instances</a>
                        </li>
                        <li<%= sidebar_current("docs-tencentcloud-datasource-instance_types") %>>
                            <a href="/docs/providers/tencentcloud/d/instance_types.html">tencentcloud_instance_types</a>
                        </li>
                        <li<%= sidebar_current("docs-tencentcloud-datasource-image") %>>
                            <a href="/docs/providers/tencentcloud/d/image.html">tencentcloud_image</a>
                        </li>
                        <li<%= sidebar_current("docs-tencentcloud-datasource-eip") %>>
                            <a href="/docs/providers/tencentcloud/d/eip.html">tencentcloud_eip</a>
                        </li>
                        <li<%= sidebar_current("docs-tencentcloud-datasource-vpc") %>>
                            <a href="/docs/providers/tencentcloud/d/vpc.html">tencentcloud_vpc</a>
                        </li>
                        <li<%= sidebar_current("docs-tencentcloud-datasource-subnet") %>>
                            <a href="/docs/providers/tencentcloud/d/subnet.html">tencentcloud_subnet</a>
                        </li>
                        <li<%= sidebar_current("docs-tencentcloud-datasource-route_table") %>>
                            <a href="/docs/providers/tencentcloud/d/route_table.html">tencentcloud_route_table</a>
                        </li>
                        <li<%= sidebar_current("docs-tencentcloud-datasource-security_group") %>>
                            <a href="/docs/providers/tencentcloud/d/security_group.html">tencentcloud_security_group</a>
                        </li>
                        <li<%= sidebar_current("docs-tencentcloud-datasource-nats") %>>
                            <a href="/docs/providers/tencentcloud/d/nats.html">tencentcloud_nats</a>
                        </li>
                        <li<%= sidebar_current("docs-tencentcloud-datasource-mysql_instance") %>>
                            <a href="/docs/providers/tencentcloud/d/mysql_instance.html">tencentcloud_mysql_instance</a>
                        </li>
                        <li<%= sidebar_current("docs-tencentcloud-datasource-mysql_backup_list") %>>
                            <a href="/docs/providers/tencentcloud/d/mysql_backup_list.html">tencentcloud_mysql_backup_list</a>
                        </li>
                        <li<%= sidebar_current("docs-tencentcloud-datasource-mysql_parameter_list") %>>
                            <a href="/docs/providers/tencentcloud/d/mysql_parameter_list.html">tencentcloud_mysql_parameter_list</a>
                        </li>
                        <li<%= sidebar_current("docs-tencentcloud-datasource-mysql_zone_config") %>>
                            <a href="/docs/providers/tencentcloud/d/mysql_zone_config.html">tencentcloud_mysql_zone_config</a>
                        </li>
                        <li<%= sidebar_current("docs-tencentcloud-datasource-cos_buckets") %>>
                            <a href="/docs/providers/tencentcloud/d/cos_buckets.html">tencentcloud_cos_buckets</a>
                        </li>
                        <li<%= sidebar_current("docs-tencentcloud-datasource-cos_bucket_object") %>>
                            <a href="/docs/providers/tencentcloud/d/cos_bucket_object.html">tencentcloud_cos_bucket_object</a>
                        </li>
                        <li<%= sidebar_current("docs-tencentcloud-datasource-redis_zone_config") %>>
                            <a href="/docs/providers/tencentcloud/d/redis_zone_config.html">tencentcloud_redis_zone_config</a>
                        </li>
                        <li<%= sidebar_current("docs-tencentcloud-datasource-redis_instances") %>>
                            <a href="/docs/providers/tencentcloud/d/redis_instances.html">tencentcloud_redis_instances</a>
                        </li>
<<<<<<< HEAD
                        <li<%= sidebar_current("docs-tencentcloud-datasource-as_scaling_configs") %>>
                            <a href="/docs/providers/tencentcloud/d/as_scaling_configs.html">tencentcloud_as_scaling_configs</a>
                        </li>
                        <li<%= sidebar_current("docs-tencentcloud-datasource-as_scaling_groups") %>>
                            <a href="/docs/providers/tencentcloud/d/as_scaling_groups.html">tencentcloud_as_scaling_groups</a>
                        </li>
                        <li<%= sidebar_current("docs-tencentcloud-datasource-as_scaling_policies") %>>
                            <a href="/docs/providers/tencentcloud/d/as_scaling_policies.html">tencentcloud_as_scaling_policies</a>
                        </li>
=======
>>>>>>> 00a6c237
                    </ul>
                </li>
                
                <li<%= sidebar_current("docs-tencentcloud-resource-cbs") %>>
                    <a href="#">CBS Resources</a>
                    <ul class="nav nav-visible">
                        
                        <li<%= sidebar_current("docs-tencentcloud-resource-cbs_storage") %>>
                            <a href="/docs/providers/tencentcloud/r/cbs_storage.html">tencentcloud_cbs_storage</a>
                        </li>
                        <li<%= sidebar_current("docs-tencentcloud-resource-cbs_storage_attachment") %>>
                            <a href="/docs/providers/tencentcloud/r/cbs_storage_attachment.html">tencentcloud_cbs_storage_attachment</a>
                        </li>
                        <li<%= sidebar_current("docs-tencentcloud-resource-cbs_snapshot") %>>
                            <a href="/docs/providers/tencentcloud/r/cbs_snapshot.html">tencentcloud_cbs_snapshot</a>
                        </li>
                    </ul>
                </li>
                
                <li<%= sidebar_current("docs-tencentcloud-resource-container-cluster") %>>
                    <a href="#">Container Cluster Resources</a>
                    <ul class="nav nav-visible">
                        
                        <li<%= sidebar_current("docs-tencentcloud-resource-container_cluster") %>>
                            <a href="/docs/providers/tencentcloud/r/container_cluster.html">tencentcloud_container_cluster</a>
                        </li>
                        <li<%= sidebar_current("docs-tencentcloud-resource-container_cluster_instance") %>>
                            <a href="/docs/providers/tencentcloud/r/container_cluster_instance.html">tencentcloud_container_cluster_instance</a>
                        </li>
                    </ul>
                </li>
                
                <li<%= sidebar_current("docs-tencentcloud-resource-cvm") %>>
                    <a href="#">CVM Resources</a>
                    <ul class="nav nav-visible">
                        
                        <li<%= sidebar_current("docs-tencentcloud-resource-instance") %>>
                            <a href="/docs/providers/tencentcloud/r/instance.html">tencentcloud_instance</a>
                        </li>
                        <li<%= sidebar_current("docs-tencentcloud-resource-eip") %>>
                            <a href="/docs/providers/tencentcloud/r/eip.html">tencentcloud_eip</a>
                        </li>
                        <li<%= sidebar_current("docs-tencentcloud-resource-eip_association") %>>
                            <a href="/docs/providers/tencentcloud/r/eip_association.html">tencentcloud_eip_association</a>
                        </li>
                        <li<%= sidebar_current("docs-tencentcloud-resource-key_pair") %>>
                            <a href="/docs/providers/tencentcloud/r/key_pair.html">tencentcloud_key_pair</a>
                        </li>
                    </ul>
                </li>
                
                <li<%= sidebar_current("docs-tencentcloud-resource-lb") %>>
                    <a href="#">LB Resources</a>
                    <ul class="nav nav-visible">
                        
                        <li<%= sidebar_current("docs-tencentcloud-resource-lb") %>>
                            <a href="/docs/providers/tencentcloud/r/lb.html">tencentcloud_lb</a>
                        </li>
                        <li<%= sidebar_current("docs-tencentcloud-resource-alb_server_attachment") %>>
                            <a href="/docs/providers/tencentcloud/r/alb_server_attachment.html">tencentcloud_alb_server_attachment</a>
                        </li>
                    </ul>
                </li>
                
                <li<%= sidebar_current("docs-tencentcloud-resource-vpc") %>>
                    <a href="#">VPC Resources</a>
                    <ul class="nav nav-visible">
                        
                        <li<%= sidebar_current("docs-tencentcloud-resource-vpc") %>>
                            <a href="/docs/providers/tencentcloud/r/vpc.html">tencentcloud_vpc</a>
                        </li>
                        <li<%= sidebar_current("docs-tencentcloud-resource-subnet") %>>
                            <a href="/docs/providers/tencentcloud/r/subnet.html">tencentcloud_subnet</a>
                        </li>
                        <li<%= sidebar_current("docs-tencentcloud-resource-security_group") %>>
                            <a href="/docs/providers/tencentcloud/r/security_group.html">tencentcloud_security_group</a>
                        </li>
                        <li<%= sidebar_current("docs-tencentcloud-resource-security_group_rule") %>>
                            <a href="/docs/providers/tencentcloud/r/security_group_rule.html">tencentcloud_security_group_rule</a>
                        </li>
                        <li<%= sidebar_current("docs-tencentcloud-resource-route_table") %>>
                            <a href="/docs/providers/tencentcloud/r/route_table.html">tencentcloud_route_table</a>
                        </li>
                        <li<%= sidebar_current("docs-tencentcloud-resource-route_entry") %>>
                            <a href="/docs/providers/tencentcloud/r/route_entry.html">tencentcloud_route_entry</a>
                        </li>
                        <li<%= sidebar_current("docs-tencentcloud-resource-dnat") %>>
                            <a href="/docs/providers/tencentcloud/r/dnat.html">tencentcloud_dnat</a>
                        </li>
                        <li<%= sidebar_current("docs-tencentcloud-resource-nat_gateway") %>>
                            <a href="/docs/providers/tencentcloud/r/nat_gateway.html">tencentcloud_nat_gateway</a>
                        </li>
                    </ul>
                </li>
                
                <li<%= sidebar_current("docs-tencentcloud-resource-mysql") %>>
                    <a href="#">MySQL Resources</a>
                    <ul class="nav nav-visible">
                        
                        <li<%= sidebar_current("docs-tencentcloud-resource-mysql_instance") %>>
                            <a href="/docs/providers/tencentcloud/r/mysql_instance.html">tencentcloud_mysql_instance</a>
                        </li>
                        <li<%= sidebar_current("docs-tencentcloud-resource-mysql_readonly_instance") %>>
                            <a href="/docs/providers/tencentcloud/r/mysql_readonly_instance.html">tencentcloud_mysql_readonly_instance</a>
                        </li>
                        <li<%= sidebar_current("docs-tencentcloud-resource-mysql_account") %>>
                            <a href="/docs/providers/tencentcloud/r/mysql_account.html">tencentcloud_mysql_account</a>
                        </li>
                        <li<%= sidebar_current("docs-tencentcloud-resource-mysql_account_privilege") %>>
                            <a href="/docs/providers/tencentcloud/r/mysql_account_privilege.html">tencentcloud_mysql_account_privilege</a>
                        </li>
                        <li<%= sidebar_current("docs-tencentcloud-resource-mysql_backup_policy") %>>
                            <a href="/docs/providers/tencentcloud/r/mysql_backup_policy.html">tencentcloud_mysql_backup_policy</a>
                        </li>
                    </ul>
                </li>
                
                <li<%= sidebar_current("docs-tencentcloud-resource-cos") %>>
                    <a href="#">COS Resources</a>
                    <ul class="nav nav-visible">
                        
                        <li<%= sidebar_current("docs-tencentcloud-resource-cos_bucket") %>>
                            <a href="/docs/providers/tencentcloud/r/cos_bucket.html">tencentcloud_cos_bucket</a>
                        </li>
                        <li<%= sidebar_current("docs-tencentcloud-resource-cos_bucket_object") %>>
                            <a href="/docs/providers/tencentcloud/r/cos_bucket_object.html">tencentcloud_cos_bucket_object</a>
                        </li>
                    </ul>
                </li>
                
                <li<%= sidebar_current("docs-tencentcloud-resource-redis") %>>
                    <a href="#">Redis Resources</a>
                    <ul class="nav nav-visible">
                        
                        <li<%= sidebar_current("docs-tencentcloud-resource-redis_instance") %>>
                            <a href="/docs/providers/tencentcloud/r/redis_instance.html">tencentcloud_redis_instance</a>
                        </li>
                        <li<%= sidebar_current("docs-tencentcloud-resource-redis_backup_config") %>>
                            <a href="/docs/providers/tencentcloud/r/redis_backup_config.html">tencentcloud_redis_backup_config</a>
                        </li>
                    </ul>
                </li>
                
<<<<<<< HEAD
                <li<%= sidebar_current("docs-tencentcloud-resource-as") %>>
                    <a href="#">AS Resources</a>
                    <ul class="nav nav-visible">
                        
                        <li<%= sidebar_current("docs-tencentcloud-resource-as_scaling_config") %>>
                            <a href="/docs/providers/tencentcloud/r/as_scaling_config.html">tencentcloud_as_scaling_config</a>
                        </li>
                        <li<%= sidebar_current("docs-tencentcloud-resource-as_scaling_group") %>>
                            <a href="/docs/providers/tencentcloud/r/as_scaling_group.html">tencentcloud_as_scaling_group</a>
                        </li>
                        <li<%= sidebar_current("docs-tencentcloud-resource-as_attachment") %>>
                            <a href="/docs/providers/tencentcloud/r/as_attachment.html">tencentcloud_as_attachment</a>
                        </li>
                        <li<%= sidebar_current("docs-tencentcloud-resource-as_scaling_policy") %>>
                            <a href="/docs/providers/tencentcloud/r/as_scaling_policy.html">tencentcloud_as_scaling_policy</a>
                        </li>
                        <li<%= sidebar_current("docs-tencentcloud-resource-as_schedule") %>>
                            <a href="/docs/providers/tencentcloud/r/as_schedule.html">tencentcloud_as_schedule</a>
                        </li>
                        <li<%= sidebar_current("docs-tencentcloud-resource-as_lifecycle_hook") %>>
                            <a href="/docs/providers/tencentcloud/r/as_lifecycle_hook.html">tencentcloud_as_lifecycle_hook</a>
                        </li>
                        <li<%= sidebar_current("docs-tencentcloud-resource-as_notification") %>>
                            <a href="/docs/providers/tencentcloud/r/as_notification.html">tencentcloud_as_notification</a>
                        </li>
                    </ul>
                </li>
                
=======
>>>>>>> 00a6c237
            </ul>
        </div>
    <% end %>
    <%= yield %>
<% end %><|MERGE_RESOLUTION|>--- conflicted
+++ resolved
@@ -71,7 +71,6 @@
                         <li<%= sidebar_current("docs-tencentcloud-datasource-redis_instances") %>>
                             <a href="/docs/providers/tencentcloud/d/redis_instances.html">tencentcloud_redis_instances</a>
                         </li>
-<<<<<<< HEAD
                         <li<%= sidebar_current("docs-tencentcloud-datasource-as_scaling_configs") %>>
                             <a href="/docs/providers/tencentcloud/d/as_scaling_configs.html">tencentcloud_as_scaling_configs</a>
                         </li>
@@ -81,8 +80,6 @@
                         <li<%= sidebar_current("docs-tencentcloud-datasource-as_scaling_policies") %>>
                             <a href="/docs/providers/tencentcloud/d/as_scaling_policies.html">tencentcloud_as_scaling_policies</a>
                         </li>
-=======
->>>>>>> 00a6c237
                     </ul>
                 </li>
                 
@@ -225,8 +222,7 @@
                         </li>
                     </ul>
                 </li>
-                
-<<<<<<< HEAD
+
                 <li<%= sidebar_current("docs-tencentcloud-resource-as") %>>
                     <a href="#">AS Resources</a>
                     <ul class="nav nav-visible">
@@ -254,9 +250,7 @@
                         </li>
                     </ul>
                 </li>
-                
-=======
->>>>>>> 00a6c237
+
             </ul>
         </div>
     <% end %>
